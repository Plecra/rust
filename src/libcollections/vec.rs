// Copyright 2014 The Rust Project Developers. See the COPYRIGHT
// file at the top-level directory of this distribution and at
// http://rust-lang.org/COPYRIGHT.
//
// Licensed under the Apache License, Version 2.0 <LICENSE-APACHE or
// http://www.apache.org/licenses/LICENSE-2.0> or the MIT license
// <LICENSE-MIT or http://opensource.org/licenses/MIT>, at your
// option. This file may not be copied, modified, or distributed
// except according to those terms.

//! A growable list type with heap-allocated contents, written `Vec<T>` but pronounced 'vector.'
//!
//! Vectors have `O(1)` indexing, push (to the end) and pop (from the end).
//!
//! # Examples
//!
//! Explicitly creating a `Vec<T>` with `new()`:
//!
//! ```
//! let xs: Vec<i32> = Vec::new();
//! ```
//!
//! Using the `vec!` macro:
//!
//! ```
//! let ys: Vec<i32> = vec![];
//!
//! let zs = vec![1i32, 2, 3, 4, 5];
//! ```
//!
//! Push:
//!
//! ```
//! let mut xs = vec![1i32, 2];
//!
//! xs.push(3);
//! ```
//!
//! And pop:
//!
//! ```
//! let mut xs = vec![1i32, 2];
//!
//! let two = xs.pop();
//! ```

#![stable(feature = "rust1", since = "1.0.0")]

use core::prelude::*;

use alloc::boxed::Box;
use alloc::heap::{EMPTY, allocate, reallocate, deallocate};
use core::cmp::max;
use core::cmp::{Ordering};
use core::default::Default;
use core::fmt;
use core::hash::{self, Hash};
use core::intrinsics::assume;
use core::iter::{repeat, FromIterator, IntoIterator};
use core::marker::{self, ContravariantLifetime, InvariantType};
use core::mem;
use core::nonzero::NonZero;
use core::num::{Int, UnsignedInt};
use core::ops::{Index, IndexMut, Deref, Add};
use core::ops;
use core::ptr;
use core::raw::Slice as RawSlice;
use core::slice;
use core::usize;

use borrow::{Cow, IntoCow};

/// A growable list type, written `Vec<T>` but pronounced 'vector.'
///
/// # Examples
///
/// ```
/// let mut vec = Vec::new();
/// vec.push(1);
/// vec.push(2);
///
/// assert_eq!(vec.len(), 2);
/// assert_eq!(vec[0], 1);
///
/// assert_eq!(vec.pop(), Some(2));
/// assert_eq!(vec.len(), 1);
///
/// vec[0] = 7;
/// assert_eq!(vec[0], 7);
///
/// vec.push_all(&[1, 2, 3]);
///
/// for x in vec.iter() {
///     println!("{}", x);
/// }
/// assert_eq!(vec, vec![7, 1, 2, 3]);
/// ```
///
/// The `vec!` macro is provided to make initialization more convenient:
///
/// ```
/// let mut vec = vec![1, 2, 3];
/// vec.push(4);
/// assert_eq!(vec, vec![1, 2, 3, 4]);
/// ```
///
/// Use a `Vec<T>` as an efficient stack:
///
/// ```
/// let mut stack = Vec::new();
///
/// stack.push(1);
/// stack.push(2);
/// stack.push(3);
///
/// loop {
///     let top = match stack.pop() {
///         None => break, // empty
///         Some(x) => x,
///     };
///     // Prints 3, 2, 1
///     println!("{}", top);
/// }
/// ```
///
/// # Capacity and reallocation
///
/// The capacity of a vector is the amount of space allocated for any future elements that will be
/// added onto the vector. This is not to be confused with the *length* of a vector, which
/// specifies the number of actual elements within the vector. If a vector's length exceeds its
/// capacity, its capacity will automatically be increased, but its elements will have to be
/// reallocated.
///
/// For example, a vector with capacity 10 and length 0 would be an empty vector with space for 10
/// more elements. Pushing 10 or fewer elements onto the vector will not change its capacity or
/// cause reallocation to occur. However, if the vector's length is increased to 11, it will have
/// to reallocate, which can be slow. For this reason, it is recommended to use
/// `Vec::with_capacity` whenever possible to specify how big the vector is expected to get.
#[unsafe_no_drop_flag]
#[stable(feature = "rust1", since = "1.0.0")]
pub struct Vec<T> {
    ptr: NonZero<*mut T>,
    len: usize,
    cap: usize,
    _own: marker::PhantomData<T>,
}

unsafe impl<T: Send> Send for Vec<T> { }
unsafe impl<T: Sync> Sync for Vec<T> { }

////////////////////////////////////////////////////////////////////////////////
// Inherent methods
////////////////////////////////////////////////////////////////////////////////

impl<T> Vec<T> {
    /// Constructs a new, empty `Vec<T>`.
    ///
    /// The vector will not allocate until elements are pushed onto it.
    ///
    /// # Examples
    ///
    /// ```
    /// let mut vec: Vec<i32> = Vec::new();
    /// ```
    #[inline]
    #[stable(feature = "rust1", since = "1.0.0")]
    pub fn new() -> Vec<T> {
        // We want ptr to never be NULL so instead we set it to some arbitrary
        // non-null value which is fine since we never call deallocate on the ptr
        // if cap is 0. The reason for this is because the pointer of a slice
        // being NULL would break the null pointer optimization for enums.
        unsafe { Vec::from_raw_parts(EMPTY as *mut T, 0, 0) }
    }

    /// Constructs a new, empty `Vec<T>` with the specified capacity.
    ///
    /// The vector will be able to hold exactly `capacity` elements without reallocating. If
    /// `capacity` is 0, the vector will not allocate.
    ///
    /// It is important to note that this function does not specify the *length* of the returned
    /// vector, but only the *capacity*. (For an explanation of the difference between length and
    /// capacity, see the main `Vec<T>` docs above, 'Capacity and reallocation'.)
    ///
    /// # Examples
    ///
    /// ```
    /// let mut vec: Vec<_> = Vec::with_capacity(10);
    ///
    /// // The vector contains no items, even though it has capacity for more
    /// assert_eq!(vec.len(), 0);
    ///
    /// // These are all done without reallocating...
    /// for i in 0..10 {
    ///     vec.push(i);
    /// }
    ///
    /// // ...but this may make the vector reallocate
    /// vec.push(11);
    /// ```
    #[inline]
    #[stable(feature = "rust1", since = "1.0.0")]
    pub fn with_capacity(capacity: usize) -> Vec<T> {
        if mem::size_of::<T>() == 0 {
            unsafe { Vec::from_raw_parts(EMPTY as *mut T, 0, usize::MAX) }
        } else if capacity == 0 {
            Vec::new()
        } else {
            let size = capacity.checked_mul(mem::size_of::<T>())
                               .expect("capacity overflow");
            let ptr = unsafe { allocate(size, mem::min_align_of::<T>()) };
            if ptr.is_null() { ::alloc::oom() }
            unsafe { Vec::from_raw_parts(ptr as *mut T, 0, capacity) }
        }
    }

    /// Creates a `Vec<T>` directly from the raw components of another vector.
    ///
    /// This is highly unsafe, due to the number of invariants that aren't checked.
    ///
    /// # Examples
    ///
    /// ```
    /// use std::ptr;
    /// use std::mem;
    ///
    /// fn main() {
    ///     let mut v = vec![1, 2, 3];
    ///
    ///     // Pull out the various important pieces of information about `v`
    ///     let p = v.as_mut_ptr();
    ///     let len = v.len();
    ///     let cap = v.capacity();
    ///
    ///     unsafe {
    ///         // Cast `v` into the void: no destructor run, so we are in
    ///         // complete control of the allocation to which `p` points.
    ///         mem::forget(v);
    ///
    ///         // Overwrite memory with 4, 5, 6
    ///         for i in 0..len as isize {
    ///             ptr::write(p.offset(i), 4 + i);
    ///         }
    ///
    ///         // Put everything back together into a Vec
    ///         let rebuilt = Vec::from_raw_parts(p, len, cap);
    ///         assert_eq!(rebuilt, vec![4, 5, 6]);
    ///     }
    /// }
    /// ```
    #[stable(feature = "rust1", since = "1.0.0")]
    pub unsafe fn from_raw_parts(ptr: *mut T, length: usize,
                                 capacity: usize) -> Vec<T> {
        Vec {
            ptr: NonZero::new(ptr),
            len: length,
            cap: capacity,
            _own: marker::PhantomData,
        }
    }

    /// Creates a vector by copying the elements from a raw pointer.
    ///
    /// This function will copy `elts` contiguous elements starting at `ptr` into a new allocation
    /// owned by the returned `Vec<T>`. The elements of the buffer are copied into the vector
    /// without cloning, as if `ptr::read()` were called on them.
    #[inline]
    #[unstable(feature = "collections",
               reason = "may be better expressed via composition")]
    pub unsafe fn from_raw_buf(ptr: *const T, elts: usize) -> Vec<T> {
        let mut dst = Vec::with_capacity(elts);
        dst.set_len(elts);
        ptr::copy_nonoverlapping_memory(dst.as_mut_ptr(), ptr, elts);
        dst
    }

    /// Returns the number of elements the vector can hold without
    /// reallocating.
    ///
    /// # Examples
    ///
    /// ```
    /// let vec: Vec<i32> = Vec::with_capacity(10);
    /// assert_eq!(vec.capacity(), 10);
    /// ```
    #[inline]
    #[stable(feature = "rust1", since = "1.0.0")]
    pub fn capacity(&self) -> usize {
        self.cap
    }

    /// Reserves capacity for at least `additional` more elements to be inserted in the given
    /// `Vec<T>`. The collection may reserve more space to avoid frequent reallocations.
    ///
    /// # Panics
    ///
    /// Panics if the new capacity overflows `usize`.
    ///
    /// # Examples
    ///
    /// ```
    /// let mut vec = vec![1];
    /// vec.reserve(10);
    /// assert!(vec.capacity() >= 11);
    /// ```
    #[stable(feature = "rust1", since = "1.0.0")]
    pub fn reserve(&mut self, additional: usize) {
        if self.cap - self.len < additional {
            let err_msg = "Vec::reserve: `usize` overflow";
            let new_cap = self.len.checked_add(additional).expect(err_msg)
                .checked_next_power_of_two().expect(err_msg);
            self.grow_capacity(new_cap);
        }
    }

    /// Reserves the minimum capacity for exactly `additional` more elements to
    /// be inserted in the given `Vec<T>`. Does nothing if the capacity is already
    /// sufficient.
    ///
    /// Note that the allocator may give the collection more space than it
    /// requests. Therefore capacity can not be relied upon to be precisely
    /// minimal. Prefer `reserve` if future insertions are expected.
    ///
    /// # Panics
    ///
    /// Panics if the new capacity overflows `usize`.
    ///
    /// # Examples
    ///
    /// ```
    /// let mut vec = vec![1];
    /// vec.reserve_exact(10);
    /// assert!(vec.capacity() >= 11);
    /// ```
    #[stable(feature = "rust1", since = "1.0.0")]
    pub fn reserve_exact(&mut self, additional: usize) {
        if self.cap - self.len < additional {
            match self.len.checked_add(additional) {
                None => panic!("Vec::reserve: `usize` overflow"),
                Some(new_cap) => self.grow_capacity(new_cap)
            }
        }
    }

    /// Shrinks the capacity of the vector as much as possible.
    ///
    /// It will drop down as close as possible to the length but the allocator
    /// may still inform the vector that there is space for a few more elements.
    ///
    /// # Examples
    ///
    /// ```
    /// let mut vec = Vec::with_capacity(10);
    /// vec.push_all(&[1, 2, 3]);
    /// assert_eq!(vec.capacity(), 10);
    /// vec.shrink_to_fit();
    /// assert!(vec.capacity() >= 3);
    /// ```
    #[stable(feature = "rust1", since = "1.0.0")]
    pub fn shrink_to_fit(&mut self) {
        if mem::size_of::<T>() == 0 { return }

        if self.len == 0 {
            if self.cap != 0 {
                unsafe {
                    dealloc(*self.ptr, self.cap)
                }
                self.cap = 0;
            }
        } else if self.cap != self.len {
            unsafe {
                // Overflow check is unnecessary as the vector is already at
                // least this large.
                let ptr = reallocate(*self.ptr as *mut u8,
                                     self.cap * mem::size_of::<T>(),
                                     self.len * mem::size_of::<T>(),
                                     mem::min_align_of::<T>()) as *mut T;
                if ptr.is_null() { ::alloc::oom() }
                self.ptr = NonZero::new(ptr);
            }
            self.cap = self.len;
        }
    }

    /// Convert the vector into Box<[T]>.
    ///
    /// Note that this will drop any excess capacity. Calling this and
    /// converting back to a vector with `into_vec()` is equivalent to calling
    /// `shrink_to_fit()`.
    #[unstable(feature = "collections")]
    pub fn into_boxed_slice(mut self) -> Box<[T]> {
        self.shrink_to_fit();
        unsafe {
            let xs: Box<[T]> = mem::transmute(&mut *self);
            mem::forget(self);
            xs
        }
    }

    /// Shorten a vector, dropping excess elements.
    ///
    /// If `len` is greater than the vector's current length, this has no
    /// effect.
    ///
    /// # Examples
    ///
    /// ```
    /// let mut vec = vec![1, 2, 3, 4];
    /// vec.truncate(2);
    /// assert_eq!(vec, vec![1, 2]);
    /// ```
    #[stable(feature = "rust1", since = "1.0.0")]
    pub fn truncate(&mut self, len: usize) {
        unsafe {
            // drop any extra elements
            while len < self.len {
                // decrement len before the read(), so a panic on Drop doesn't
                // re-drop the just-failed value.
                self.len -= 1;
                ptr::read(self.get_unchecked(self.len));
            }
        }
    }

    /// Returns a mutable slice of the elements of `self`.
    ///
    /// # Examples
    ///
    /// ```
    /// fn foo(slice: &mut [i32]) {}
    ///
    /// let mut vec = vec![1, 2];
    /// foo(vec.as_mut_slice());
    /// ```
    #[inline]
    #[stable(feature = "rust1", since = "1.0.0")]
    pub fn as_mut_slice(&mut self) -> &mut [T] {
        unsafe {
            mem::transmute(RawSlice {
                data: *self.ptr,
                len: self.len,
            })
        }
    }

    /// Creates a consuming iterator, that is, one that moves each value out of
    /// the vector (from start to end). The vector cannot be used after calling
    /// this.
    ///
    /// # Examples
    ///
    /// ```
    /// let v = vec!["a".to_string(), "b".to_string()];
    /// for s in v.into_iter() {
    ///     // s has type String, not &String
    ///     println!("{}", s);
    /// }
    /// ```
    #[inline]
    #[stable(feature = "rust1", since = "1.0.0")]
    pub fn into_iter(self) -> IntoIter<T> {
        unsafe {
            let ptr = *self.ptr;
            let cap = self.cap;
            let begin = ptr as *const T;
            let end = if mem::size_of::<T>() == 0 {
                (ptr as usize + self.len()) as *const T
            } else {
                ptr.offset(self.len() as isize) as *const T
            };
            mem::forget(self);
            IntoIter { allocation: ptr, cap: cap, ptr: begin, end: end }
        }
    }

    /// Sets the length of a vector.
    ///
    /// This will explicitly set the size of the vector, without actually
    /// modifying its buffers, so it is up to the caller to ensure that the
    /// vector is actually the specified size.
    ///
    /// # Examples
    ///
    /// ```
    /// let mut v = vec![1, 2, 3, 4];
    /// unsafe {
    ///     v.set_len(1);
    /// }
    /// ```
    #[inline]
    #[stable(feature = "rust1", since = "1.0.0")]
    pub unsafe fn set_len(&mut self, len: usize) {
        self.len = len;
    }

    /// Removes an element from anywhere in the vector and return it, replacing
    /// it with the last element.
    ///
    /// This does not preserve ordering, but is O(1).
    ///
    /// # Panics
    ///
    /// Panics if `index` is out of bounds.
    ///
    /// # Examples
    ///
    /// ```
    /// let mut v = vec!["foo", "bar", "baz", "qux"];
    ///
    /// assert_eq!(v.swap_remove(1), "bar");
    /// assert_eq!(v, vec!["foo", "qux", "baz"]);
    ///
    /// assert_eq!(v.swap_remove(0), "foo");
    /// assert_eq!(v, vec!["baz", "qux"]);
    /// ```
    #[inline]
    #[stable(feature = "rust1", since = "1.0.0")]
    pub fn swap_remove(&mut self, index: usize) -> T {
        let length = self.len();
        self.swap(index, length - 1);
        self.pop().unwrap()
    }

    /// Inserts an element at position `index` within the vector, shifting all
    /// elements after position `i` one position to the right.
    ///
    /// # Panics
    ///
    /// Panics if `index` is not between `0` and the vector's length (both
    /// bounds inclusive).
    ///
    /// # Examples
    ///
    /// ```
    /// let mut vec = vec![1, 2, 3];
    /// vec.insert(1, 4);
    /// assert_eq!(vec, vec![1, 4, 2, 3]);
    /// vec.insert(4, 5);
    /// assert_eq!(vec, vec![1, 4, 2, 3, 5]);
    /// ```
    #[stable(feature = "rust1", since = "1.0.0")]
    pub fn insert(&mut self, index: usize, element: T) {
        let len = self.len();
        assert!(index <= len);
        // space for the new element
        self.reserve(1);

        unsafe { // infallible
            // The spot to put the new value
            {
                let p = self.as_mut_ptr().offset(index as isize);
                // Shift everything over to make space. (Duplicating the
                // `index`th element into two consecutive places.)
                ptr::copy_memory(p.offset(1), &*p, len - index);
                // Write it in, overwriting the first copy of the `index`th
                // element.
                ptr::write(&mut *p, element);
            }
            self.set_len(len + 1);
        }
    }

    /// Removes and returns the element at position `index` within the vector,
    /// shifting all elements after position `index` one position to the left.
    ///
    /// # Panics
    ///
    /// Panics if `i` is out of bounds.
    ///
    /// # Examples
    ///
    /// ```
    /// let mut v = vec![1, 2, 3];
    /// assert_eq!(v.remove(1), 2);
    /// assert_eq!(v, vec![1, 3]);
    /// ```
    #[stable(feature = "rust1", since = "1.0.0")]
    pub fn remove(&mut self, index: usize) -> T {
        let len = self.len();
        assert!(index < len);
        unsafe { // infallible
            let ret;
            {
                // the place we are taking from.
                let ptr = self.as_mut_ptr().offset(index as isize);
                // copy it out, unsafely having a copy of the value on
                // the stack and in the vector at the same time.
                ret = ptr::read(ptr);

                // Shift everything down to fill in that spot.
                ptr::copy_memory(ptr, &*ptr.offset(1), len - index - 1);
            }
            self.set_len(len - 1);
            ret
        }
    }

    /// Retains only the elements specified by the predicate.
    ///
    /// In other words, remove all elements `e` such that `f(&e)` returns false.
    /// This method operates in place and preserves the order of the retained
    /// elements.
    ///
    /// # Examples
    ///
    /// ```
    /// let mut vec = vec![1, 2, 3, 4];
    /// vec.retain(|&x| x%2 == 0);
    /// assert_eq!(vec, vec![2, 4]);
    /// ```
    #[stable(feature = "rust1", since = "1.0.0")]
    pub fn retain<F>(&mut self, mut f: F) where F: FnMut(&T) -> bool {
        let len = self.len();
        let mut del = 0;
        {
            let v = &mut **self;

            for i in 0..len {
                if !f(&v[i]) {
                    del += 1;
                } else if del > 0 {
                    v.swap(i-del, i);
                }
            }
        }
        if del > 0 {
            self.truncate(len - del);
        }
    }

    /// Appends an element to the back of a collection.
    ///
    /// # Panics
    ///
    /// Panics if the number of elements in the vector overflows a `usize`.
    ///
    /// # Examples
    ///
    /// ```rust
    /// let mut vec = vec!(1, 2);
    /// vec.push(3);
    /// assert_eq!(vec, vec!(1, 2, 3));
    /// ```
    #[inline]
    #[stable(feature = "rust1", since = "1.0.0")]
    pub fn push(&mut self, value: T) {
        if mem::size_of::<T>() == 0 {
            // zero-size types consume no memory, so we can't rely on the
            // address space running out
            self.len = self.len.checked_add(1).expect("length overflow");
            unsafe { mem::forget(value); }
            return
        }
        if self.len == self.cap {
            let old_size = self.cap * mem::size_of::<T>();
            let size = max(old_size, 2 * mem::size_of::<T>()) * 2;
            if old_size > size { panic!("capacity overflow") }
            unsafe {
                let ptr = alloc_or_realloc(*self.ptr, old_size, size);
                if ptr.is_null() { ::alloc::oom() }
                self.ptr = NonZero::new(ptr);
            }
            self.cap = max(self.cap, 2) * 2;
        }

        unsafe {
            let end = (*self.ptr).offset(self.len as isize);
            ptr::write(&mut *end, value);
            self.len += 1;
        }
    }

    /// Removes the last element from a vector and returns it, or `None` if it is empty.
    ///
    /// # Examples
    ///
    /// ```rust
    /// let mut vec = vec![1, 2, 3];
    /// assert_eq!(vec.pop(), Some(3));
    /// assert_eq!(vec, vec![1, 2]);
    /// ```
    #[inline]
    #[stable(feature = "rust1", since = "1.0.0")]
    pub fn pop(&mut self) -> Option<T> {
        if self.len == 0 {
            None
        } else {
            unsafe {
                self.len -= 1;
                Some(ptr::read(self.get_unchecked(self.len())))
            }
        }
    }

    /// Moves all the elements of `other` into `Self`, leaving `other` empty.
    ///
    /// # Panics
    ///
    /// Panics if the number of elements in the vector overflows a `usize`.
    ///
    /// # Examples
    ///
    /// ```
    /// let mut vec = vec![1, 2, 3];
    /// let mut vec2 = vec![4, 5, 6];
    /// vec.append(&mut vec2);
    /// assert_eq!(vec, vec![1, 2, 3, 4, 5, 6]);
    /// assert_eq!(vec2, vec![]);
    /// ```
    #[inline]
    #[unstable(feature = "collections",
               reason = "new API, waiting for dust to settle")]
    pub fn append(&mut self, other: &mut Self) {
        if mem::size_of::<T>() == 0 {
            // zero-size types consume no memory, so we can't rely on the
            // address space running out
            self.len = self.len.checked_add(other.len()).expect("length overflow");
            unsafe { other.set_len(0) }
            return;
        }
        self.reserve(other.len());
        let len = self.len();
        unsafe {
            ptr::copy_nonoverlapping_memory(
                self.get_unchecked_mut(len),
                other.as_ptr(),
                other.len());
        }

        self.len += other.len();
        unsafe { other.set_len(0); }
    }

    /// Creates a draining iterator that clears the `Vec` and iterates over
    /// the removed items from start to end.
    ///
    /// # Examples
    ///
    /// ```
    /// let mut v = vec!["a".to_string(), "b".to_string()];
    /// for s in v.drain() {
    ///     // s has type String, not &String
    ///     println!("{}", s);
    /// }
    /// assert!(v.is_empty());
    /// ```
    #[inline]
    #[unstable(feature = "collections",
               reason = "matches collection reform specification, waiting for dust to settle")]
    pub fn drain(&mut self) -> Drain<T> {
        unsafe {
            let begin = *self.ptr as *const T;
            let end = if mem::size_of::<T>() == 0 {
                (*self.ptr as usize + self.len()) as *const T
            } else {
                (*self.ptr).offset(self.len() as isize) as *const T
            };
            self.set_len(0);
            Drain {
                ptr: begin,
                end: end,
                marker: ContravariantLifetime,
            }
        }
    }

    /// Clears the vector, removing all values.
    ///
    /// # Examples
    ///
    /// ```
    /// let mut v = vec![1, 2, 3];
    ///
    /// v.clear();
    ///
    /// assert!(v.is_empty());
    /// ```
    #[inline]
    #[stable(feature = "rust1", since = "1.0.0")]
    pub fn clear(&mut self) {
        self.truncate(0)
    }

    /// Returns the number of elements in the vector.
    ///
    /// # Examples
    ///
    /// ```
    /// let a = vec![1, 2, 3];
    /// assert_eq!(a.len(), 3);
    /// ```
    #[inline]
    #[stable(feature = "rust1", since = "1.0.0")]
    pub fn len(&self) -> usize { self.len }

    /// Returns `true` if the vector contains no elements.
    ///
    /// # Examples
    ///
    /// ```
    /// let mut v = Vec::new();
    /// assert!(v.is_empty());
    ///
    /// v.push(1);
    /// assert!(!v.is_empty());
    /// ```
    #[stable(feature = "rust1", since = "1.0.0")]
    pub fn is_empty(&self) -> bool { self.len() == 0 }

    /// Converts a `Vec<T>` to a `Vec<U>` where `T` and `U` have the same
    /// size and in case they are not zero-sized the same minimal alignment.
    ///
    /// # Panics
    ///
    /// Panics if `T` and `U` have differing sizes or are not zero-sized and
    /// have differing minimal alignments.
    ///
    /// # Examples
    ///
    /// ```
    /// let v = vec![0, 1, 2];
    /// let w = v.map_in_place(|i| i + 3);
    /// assert_eq!(w.as_slice(), [3, 4, 5].as_slice());
    ///
    /// #[derive(PartialEq, Debug)]
    /// struct Newtype(u8);
    /// let bytes = vec![0x11, 0x22];
    /// let newtyped_bytes = bytes.map_in_place(|x| Newtype(x));
    /// assert_eq!(newtyped_bytes.as_slice(), [Newtype(0x11), Newtype(0x22)].as_slice());
    /// ```
    #[unstable(feature = "collections",
               reason = "API may change to provide stronger guarantees")]
    pub fn map_in_place<U, F>(self, mut f: F) -> Vec<U> where F: FnMut(T) -> U {
        // FIXME: Assert statically that the types `T` and `U` have the same
        // size.
        assert!(mem::size_of::<T>() == mem::size_of::<U>());

        let mut vec = self;

        if mem::size_of::<T>() != 0 {
            // FIXME: Assert statically that the types `T` and `U` have the
            // same minimal alignment in case they are not zero-sized.

            // These asserts are necessary because the `min_align_of` of the
            // types are passed to the allocator by `Vec`.
            assert!(mem::min_align_of::<T>() == mem::min_align_of::<U>());

            // This `as isize` cast is safe, because the size of the elements of the
            // vector is not 0, and:
            //
            // 1) If the size of the elements in the vector is 1, the `isize` may
            //    overflow, but it has the correct bit pattern so that the
            //    `.offset()` function will work.
            //
            //    Example:
            //        Address space 0x0-0xF.
            //        `u8` array at: 0x1.
            //        Size of `u8` array: 0x8.
            //        Calculated `offset`: -0x8.
            //        After `array.offset(offset)`: 0x9.
            //        (0x1 + 0x8 = 0x1 - 0x8)
            //
            // 2) If the size of the elements in the vector is >1, the `usize` ->
            //    `isize` conversion can't overflow.
            let offset = vec.len() as isize;
            let start = vec.as_mut_ptr();

            let mut pv = PartialVecNonZeroSized {
                vec: vec,

                start_t: start,
                // This points inside the vector, as the vector has length
                // `offset`.
                end_t: unsafe { start.offset(offset) },
                start_u: start as *mut U,
                end_u: start as *mut U,
            };
            //  start_t
            //  start_u
            //  |
            // +-+-+-+-+-+-+
            // |T|T|T|...|T|
            // +-+-+-+-+-+-+
            //  |           |
            //  end_u       end_t

            while pv.end_u as *mut T != pv.end_t {
                unsafe {
                    //  start_u start_t
                    //  |       |
                    // +-+-+-+-+-+-+-+-+-+
                    // |U|...|U|T|T|...|T|
                    // +-+-+-+-+-+-+-+-+-+
                    //          |         |
                    //          end_u     end_t

                    let t = ptr::read(pv.start_t);
                    //  start_u start_t
                    //  |       |
                    // +-+-+-+-+-+-+-+-+-+
                    // |U|...|U|X|T|...|T|
                    // +-+-+-+-+-+-+-+-+-+
                    //          |         |
                    //          end_u     end_t
                    // We must not panic here, one cell is marked as `T`
                    // although it is not `T`.

                    pv.start_t = pv.start_t.offset(1);
                    //  start_u   start_t
                    //  |         |
                    // +-+-+-+-+-+-+-+-+-+
                    // |U|...|U|X|T|...|T|
                    // +-+-+-+-+-+-+-+-+-+
                    //          |         |
                    //          end_u     end_t
                    // We may panic again.

                    // The function given by the user might panic.
                    let u = f(t);

                    ptr::write(pv.end_u, u);
                    //  start_u   start_t
                    //  |         |
                    // +-+-+-+-+-+-+-+-+-+
                    // |U|...|U|U|T|...|T|
                    // +-+-+-+-+-+-+-+-+-+
                    //          |         |
                    //          end_u     end_t
                    // We should not panic here, because that would leak the `U`
                    // pointed to by `end_u`.

                    pv.end_u = pv.end_u.offset(1);
                    //  start_u   start_t
                    //  |         |
                    // +-+-+-+-+-+-+-+-+-+
                    // |U|...|U|U|T|...|T|
                    // +-+-+-+-+-+-+-+-+-+
                    //            |       |
                    //            end_u   end_t
                    // We may panic again.
                }
            }

            //  start_u     start_t
            //  |           |
            // +-+-+-+-+-+-+
            // |U|...|U|U|U|
            // +-+-+-+-+-+-+
            //              |
            //              end_t
            //              end_u
            // Extract `vec` and prevent the destructor of
            // `PartialVecNonZeroSized` from running. Note that none of the
            // function calls can panic, thus no resources can be leaked (as the
            // `vec` member of `PartialVec` is the only one which holds
            // allocations -- and it is returned from this function. None of
            // this can panic.
            unsafe {
                let vec_len = pv.vec.len();
                let vec_cap = pv.vec.capacity();
                let vec_ptr = pv.vec.as_mut_ptr() as *mut U;
                mem::forget(pv);
                Vec::from_raw_parts(vec_ptr, vec_len, vec_cap)
            }
        } else {
            // Put the `Vec` into the `PartialVecZeroSized` structure and
            // prevent the destructor of the `Vec` from running. Since the
            // `Vec` contained zero-sized objects, it did not allocate, so we
            // are not leaking memory here.
            let mut pv = PartialVecZeroSized::<T,U> {
                num_t: vec.len(),
                num_u: 0,
                marker_t: InvariantType,
                marker_u: InvariantType,
            };
            unsafe { mem::forget(vec); }

            while pv.num_t != 0 {
                unsafe {
                    // Create a `T` out of thin air and decrement `num_t`. This
                    // must not panic between these steps, as otherwise a
                    // destructor of `T` which doesn't exist runs.
                    let t = mem::uninitialized();
                    pv.num_t -= 1;

                    // The function given by the user might panic.
                    let u = f(t);

                    // Forget the `U` and increment `num_u`. This increment
                    // cannot overflow the `usize` as we only do this for a
                    // number of times that fits into a `usize` (and start with
                    // `0`). Again, we should not panic between these steps.
                    mem::forget(u);
                    pv.num_u += 1;
                }
            }
            // Create a `Vec` from our `PartialVecZeroSized` and make sure the
            // destructor of the latter will not run. None of this can panic.
            let mut result = Vec::new();
            unsafe {
                result.set_len(pv.num_u);
                mem::forget(pv);
            }
            result
        }
    }

    /// Splits the collection into two at the given index.
    ///
    /// Returns a newly allocated `Self`. `self` contains elements `[0, at)`,
    /// and the returned `Self` contains elements `[at, len)`.
    ///
    /// Note that the capacity of `self` does not change.
    ///
    /// # Panics
    ///
    /// Panics if `at > len`.
    ///
    /// # Examples
    ///
    /// ```
    /// let mut vec = vec![1,2,3];
    /// let vec2 = vec.split_off(1);
    /// assert_eq!(vec, vec![1]);
    /// assert_eq!(vec2, vec![2, 3]);
    /// ```
    #[inline]
    #[unstable(feature = "collections",
               reason = "new API, waiting for dust to settle")]
    pub fn split_off(&mut self, at: usize) -> Self {
        assert!(at <= self.len(), "`at` out of bounds");

        let other_len = self.len - at;
        let mut other = Vec::with_capacity(other_len);

        // Unsafely `set_len` and copy items to `other`.
        unsafe {
            self.set_len(at);
            other.set_len(other_len);

            ptr::copy_nonoverlapping_memory(
                other.as_mut_ptr(),
                self.as_ptr().offset(at as isize),
                other.len());
        }
        other
    }

}

impl<T: Clone> Vec<T> {
    /// Resizes the `Vec` in-place so that `len()` is equal to `new_len`.
    ///
    /// Calls either `extend()` or `truncate()` depending on whether `new_len`
    /// is larger than the current value of `len()` or not.
    ///
    /// # Examples
    ///
    /// ```
    /// let mut vec = vec!["hello"];
    /// vec.resize(3, "world");
    /// assert_eq!(vec, vec!["hello", "world", "world"]);
    ///
    /// let mut vec = vec![1, 2, 3, 4];
    /// vec.resize(2, 0);
    /// assert_eq!(vec, vec![1, 2]);
    /// ```
    #[unstable(feature = "collections",
               reason = "matches collection reform specification; waiting for dust to settle")]
    pub fn resize(&mut self, new_len: usize, value: T) {
        let len = self.len();

        if new_len > len {
            self.extend(repeat(value).take(new_len - len));
        } else {
            self.truncate(new_len);
        }
    }

    /// Appends all elements in a slice to the `Vec`.
    ///
    /// Iterates over the slice `other`, clones each element, and then appends
    /// it to this `Vec`. The `other` vector is traversed in-order.
    ///
    /// # Examples
    ///
    /// ```
    /// let mut vec = vec![1];
    /// vec.push_all(&[2, 3, 4]);
    /// assert_eq!(vec, vec![1, 2, 3, 4]);
    /// ```
    #[inline]
    #[unstable(feature = "collections",
               reason = "likely to be replaced by a more optimized extend")]
    pub fn push_all(&mut self, other: &[T]) {
        self.reserve(other.len());

        for i in 0..other.len() {
            let len = self.len();

            // Unsafe code so this can be optimised to a memcpy (or something similarly
            // fast) when T is Copy. LLVM is easily confused, so any extra operations
            // during the loop can prevent this optimisation.
            unsafe {
                ptr::write(
                    self.get_unchecked_mut(len),
                    other.get_unchecked(i).clone());
                self.set_len(len + 1);
            }
        }
    }
}

impl<T: PartialEq> Vec<T> {
    /// Removes consecutive repeated elements in the vector.
    ///
    /// If the vector is sorted, this removes all duplicates.
    ///
    /// # Examples
    ///
    /// ```
    /// let mut vec = vec![1, 2, 2, 3, 2];
    ///
    /// vec.dedup();
    ///
    /// assert_eq!(vec, vec![1, 2, 3, 2]);
    /// ```
    #[stable(feature = "rust1", since = "1.0.0")]
    pub fn dedup(&mut self) {
        unsafe {
            // Although we have a mutable reference to `self`, we cannot make
            // *arbitrary* changes. The `PartialEq` comparisons could panic, so we
            // must ensure that the vector is in a valid state at all time.
            //
            // The way that we handle this is by using swaps; we iterate
            // over all the elements, swapping as we go so that at the end
            // the elements we wish to keep are in the front, and those we
            // wish to reject are at the back. We can then truncate the
            // vector. This operation is still O(n).
            //
            // Example: We start in this state, where `r` represents "next
            // read" and `w` represents "next_write`.
            //
            //           r
            //     +---+---+---+---+---+---+
            //     | 0 | 1 | 1 | 2 | 3 | 3 |
            //     +---+---+---+---+---+---+
            //           w
            //
            // Comparing self[r] against self[w-1], this is not a duplicate, so
            // we swap self[r] and self[w] (no effect as r==w) and then increment both
            // r and w, leaving us with:
            //
            //               r
            //     +---+---+---+---+---+---+
            //     | 0 | 1 | 1 | 2 | 3 | 3 |
            //     +---+---+---+---+---+---+
            //               w
            //
            // Comparing self[r] against self[w-1], this value is a duplicate,
            // so we increment `r` but leave everything else unchanged:
            //
            //                   r
            //     +---+---+---+---+---+---+
            //     | 0 | 1 | 1 | 2 | 3 | 3 |
            //     +---+---+---+---+---+---+
            //               w
            //
            // Comparing self[r] against self[w-1], this is not a duplicate,
            // so swap self[r] and self[w] and advance r and w:
            //
            //                       r
            //     +---+---+---+---+---+---+
            //     | 0 | 1 | 2 | 1 | 3 | 3 |
            //     +---+---+---+---+---+---+
            //                   w
            //
            // Not a duplicate, repeat:
            //
            //                           r
            //     +---+---+---+---+---+---+
            //     | 0 | 1 | 2 | 3 | 1 | 3 |
            //     +---+---+---+---+---+---+
            //                       w
            //
            // Duplicate, advance r. End of vec. Truncate to w.

            let ln = self.len();
            if ln < 1 { return; }

            // Avoid bounds checks by using unsafe pointers.
            let p = self.as_mut_ptr();
            let mut r = 1;
            let mut w = 1;

            while r < ln {
                let p_r = p.offset(r as isize);
                let p_wm1 = p.offset((w - 1) as isize);
                if *p_r != *p_wm1 {
                    if r != w {
                        let p_w = p_wm1.offset(1);
                        mem::swap(&mut *p_r, &mut *p_w);
                    }
                    w += 1;
                }
                r += 1;
            }

            self.truncate(w);
        }
    }
}

////////////////////////////////////////////////////////////////////////////////
// Internal methods and functions
////////////////////////////////////////////////////////////////////////////////

impl<T> Vec<T> {
    /// Reserves capacity for exactly `capacity` elements in the given vector.
    ///
    /// If the capacity for `self` is already equal to or greater than the
    /// requested capacity, then no action is taken.
    fn grow_capacity(&mut self, capacity: usize) {
        if mem::size_of::<T>() == 0 { return }

        if capacity > self.cap {
            let size = capacity.checked_mul(mem::size_of::<T>())
                               .expect("capacity overflow");
            unsafe {
                let ptr = alloc_or_realloc(*self.ptr, self.cap * mem::size_of::<T>(), size);
                if ptr.is_null() { ::alloc::oom() }
                self.ptr = NonZero::new(ptr);
            }
            self.cap = capacity;
        }
    }
}

// FIXME: #13996: need a way to mark the return value as `noalias`
#[inline(never)]
unsafe fn alloc_or_realloc<T>(ptr: *mut T, old_size: usize, size: usize) -> *mut T {
    if old_size == 0 {
        allocate(size, mem::min_align_of::<T>()) as *mut T
    } else {
        reallocate(ptr as *mut u8, old_size, size, mem::min_align_of::<T>()) as *mut T
    }
}

#[inline]
unsafe fn dealloc<T>(ptr: *mut T, len: usize) {
    if mem::size_of::<T>() != 0 {
        deallocate(ptr as *mut u8,
                   len * mem::size_of::<T>(),
                   mem::min_align_of::<T>())
    }
}

#[doc(hidden)]
#[stable(feature = "rust1", since = "1.0.0")]
pub fn from_elem<T: Clone>(elem: T, n: usize) -> Vec<T> {
    unsafe {
        let mut v = Vec::with_capacity(n);
        let mut ptr = v.as_mut_ptr();

        // Write all elements except the last one
        for i in 1..n {
            ptr::write(ptr, Clone::clone(&elem));
            ptr = ptr.offset(1);
            v.set_len(i); // Increment the length in every step in case Clone::clone() panics
        }

        if n > 0 {
            // We can write the last element directly without cloning needlessly
            ptr::write(ptr, elem);
            v.set_len(n);
        }

        v
    }
}

////////////////////////////////////////////////////////////////////////////////
// Common trait implementations for Vec
////////////////////////////////////////////////////////////////////////////////

#[unstable(feature = "collections")]
impl<T:Clone> Clone for Vec<T> {
    fn clone(&self) -> Vec<T> { ::slice::SliceExt::to_vec(&**self) }

    fn clone_from(&mut self, other: &Vec<T>) {
        // drop anything in self that will not be overwritten
        if self.len() > other.len() {
            self.truncate(other.len())
        }

        // reuse the contained values' allocations/resources.
        for (place, thing) in self.iter_mut().zip(other.iter()) {
            place.clone_from(thing)
        }

        // self.len <= other.len due to the truncate above, so the
        // slice here is always in-bounds.
        let slice = &other[self.len()..];
        self.push_all(slice);
    }
}

#[cfg(stage0)]
impl<S: hash::Writer + hash::Hasher, T: Hash<S>> Hash<S> for Vec<T> {
    #[inline]
    fn hash(&self, state: &mut S) {
        Hash::hash(&**self, state)
    }
}
#[stable(feature = "rust1", since = "1.0.0")]
#[cfg(not(stage0))]
impl<T: Hash> Hash for Vec<T> {
    #[inline]
    fn hash<H: hash::Hasher>(&self, state: &mut H) {
        Hash::hash(&**self, state)
    }
}

#[stable(feature = "rust1", since = "1.0.0")]
impl<T> Index<usize> for Vec<T> {
    type Output = T;

    #[inline]
    fn index(&self, index: &usize) -> &T {
        // NB built-in indexing via `&[T]`
        &(**self)[*index]
    }
}

#[stable(feature = "rust1", since = "1.0.0")]
impl<T> IndexMut<usize> for Vec<T> {
    #[inline]
    fn index_mut(&mut self, index: &usize) -> &mut T {
        // NB built-in indexing via `&mut [T]`
        &mut (**self)[*index]
    }
}


#[stable(feature = "rust1", since = "1.0.0")]
impl<T> ops::Index<ops::Range<usize>> for Vec<T> {
    type Output = [T];
    #[inline]
    fn index(&self, index: &ops::Range<usize>) -> &[T] {
        Index::index(&**self, index)
    }
}
#[stable(feature = "rust1", since = "1.0.0")]
impl<T> ops::Index<ops::RangeTo<usize>> for Vec<T> {
    type Output = [T];
    #[inline]
    fn index(&self, index: &ops::RangeTo<usize>) -> &[T] {
        Index::index(&**self, index)
    }
}
#[stable(feature = "rust1", since = "1.0.0")]
impl<T> ops::Index<ops::RangeFrom<usize>> for Vec<T> {
    type Output = [T];
    #[inline]
    fn index(&self, index: &ops::RangeFrom<usize>) -> &[T] {
        Index::index(&**self, index)
    }
}
#[stable(feature = "rust1", since = "1.0.0")]
impl<T> ops::Index<ops::RangeFull> for Vec<T> {
    type Output = [T];
    #[inline]
    fn index(&self, _index: &ops::RangeFull) -> &[T] {
        self.as_slice()
    }
}

#[stable(feature = "rust1", since = "1.0.0")]
impl<T> ops::IndexMut<ops::Range<usize>> for Vec<T> {
    #[inline]
    fn index_mut(&mut self, index: &ops::Range<usize>) -> &mut [T] {
        IndexMut::index_mut(&mut **self, index)
    }
}
#[stable(feature = "rust1", since = "1.0.0")]
impl<T> ops::IndexMut<ops::RangeTo<usize>> for Vec<T> {
    #[inline]
    fn index_mut(&mut self, index: &ops::RangeTo<usize>) -> &mut [T] {
        IndexMut::index_mut(&mut **self, index)
    }
}
#[stable(feature = "rust1", since = "1.0.0")]
impl<T> ops::IndexMut<ops::RangeFrom<usize>> for Vec<T> {
    #[inline]
    fn index_mut(&mut self, index: &ops::RangeFrom<usize>) -> &mut [T] {
        IndexMut::index_mut(&mut **self, index)
    }
}
#[stable(feature = "rust1", since = "1.0.0")]
impl<T> ops::IndexMut<ops::RangeFull> for Vec<T> {
    #[inline]
    fn index_mut(&mut self, _index: &ops::RangeFull) -> &mut [T] {
        self.as_mut_slice()
    }
}

#[stable(feature = "rust1", since = "1.0.0")]
impl<T> ops::Deref for Vec<T> {
    type Target = [T];

    fn deref(&self) -> &[T] { self.as_slice() }
}

#[stable(feature = "rust1", since = "1.0.0")]
impl<T> ops::DerefMut for Vec<T> {
    fn deref_mut(&mut self) -> &mut [T] { self.as_mut_slice() }
}

#[stable(feature = "rust1", since = "1.0.0")]
impl<T> FromIterator<T> for Vec<T> {
    #[inline]
    fn from_iter<I: IntoIterator<Item=T>>(iterable: I) -> Vec<T> {
        let mut iterator = iterable.into_iter();
        let (lower, _) = iterator.size_hint();
        let mut vector = Vec::with_capacity(lower);

        // This function should be the moral equivalent of:
        //
        //      for item in iterator {
        //          vector.push(item);
        //      }
        //
        // This equivalent crucially runs the iterator precisely once. Below we
        // actually in theory run the iterator twice (one without bounds checks
        // and one with). To achieve the "moral equivalent", we use the `if`
        // statement below to break out early.
        //
        // If the first loop has terminated, then we have one of two conditions.
        //
        // 1. The underlying iterator returned `None`. In this case we are
        //    guaranteed that less than `vector.capacity()` elements have been
        //    returned, so we break out early.
        // 2. The underlying iterator yielded `vector.capacity()` elements and
        //    has not yielded `None` yet. In this case we run the iterator to
        //    its end below.
        for element in iterator.by_ref().take(vector.capacity()) {
            let len = vector.len();
            unsafe {
                ptr::write(vector.get_unchecked_mut(len), element);
                vector.set_len(len + 1);
            }
        }

        if vector.len() == vector.capacity() {
            for element in iterator {
                vector.push(element);
            }
        }
        vector
    }
}

#[stable(feature = "rust1", since = "1.0.0")]
impl<T> IntoIterator for Vec<T> {
    type Item = T;
    type IntoIter = IntoIter<T>;

    fn into_iter(self) -> IntoIter<T> {
        self.into_iter()
    }
}

#[stable(feature = "rust1", since = "1.0.0")]
impl<'a, T> IntoIterator for &'a Vec<T> {
    type Item = &'a T;
    type IntoIter = slice::Iter<'a, T>;

    fn into_iter(self) -> slice::Iter<'a, T> {
        self.iter()
    }
}

#[stable(feature = "rust1", since = "1.0.0")]
impl<'a, T> IntoIterator for &'a mut Vec<T> {
    type Item = &'a mut T;
    type IntoIter = slice::IterMut<'a, T>;

    fn into_iter(mut self) -> slice::IterMut<'a, T> {
        self.iter_mut()
    }
}

#[unstable(feature = "collections", reason = "waiting on Extend stability")]
impl<T> Extend<T> for Vec<T> {
    #[inline]
    fn extend<I: IntoIterator<Item=T>>(&mut self, iterable: I) {
        let iterator = iterable.into_iter();
        let (lower, _) = iterator.size_hint();
        self.reserve(lower);
        for element in iterator {
            self.push(element)
        }
    }
}

impl<A, B> PartialEq<Vec<B>> for Vec<A> where A: PartialEq<B> {
    #[inline]
    fn eq(&self, other: &Vec<B>) -> bool { PartialEq::eq(&**self, &**other) }
    #[inline]
    fn ne(&self, other: &Vec<B>) -> bool { PartialEq::ne(&**self, &**other) }
}

macro_rules! impl_eq {
    ($lhs:ty, $rhs:ty) => {
        impl<'b, A, B> PartialEq<$rhs> for $lhs where A: PartialEq<B> {
            #[inline]
            fn eq(&self, other: &$rhs) -> bool { PartialEq::eq(&**self, &**other) }
            #[inline]
            fn ne(&self, other: &$rhs) -> bool { PartialEq::ne(&**self, &**other) }
        }

        impl<'b, A, B> PartialEq<$lhs> for $rhs where B: PartialEq<A> {
            #[inline]
            fn eq(&self, other: &$lhs) -> bool { PartialEq::eq(&**self, &**other) }
            #[inline]
            fn ne(&self, other: &$lhs) -> bool { PartialEq::ne(&**self, &**other) }
        }
    }
}

impl_eq! { Vec<A>, &'b [B] }
impl_eq! { Vec<A>, &'b mut [B] }

impl<'a, A, B> PartialEq<Vec<B>> for Cow<'a, [A]> where A: PartialEq<B> + Clone {
    #[inline]
    fn eq(&self, other: &Vec<B>) -> bool { PartialEq::eq(&**self, &**other) }
    #[inline]
    fn ne(&self, other: &Vec<B>) -> bool { PartialEq::ne(&**self, &**other) }
}

impl<'a, A, B> PartialEq<Cow<'a, [A]>> for Vec<B> where A: Clone, B: PartialEq<A> {
    #[inline]
    fn eq(&self, other: &Cow<'a, [A]>) -> bool { PartialEq::eq(&**self, &**other) }
    #[inline]
    fn ne(&self, other: &Cow<'a, [A]>) -> bool { PartialEq::ne(&**self, &**other) }
}

macro_rules! impl_eq_for_cowvec {
    ($rhs:ty) => {
        impl<'a, 'b, A, B> PartialEq<$rhs> for Cow<'a, [A]> where A: PartialEq<B> + Clone {
            #[inline]
            fn eq(&self, other: &$rhs) -> bool { PartialEq::eq(&**self, &**other) }
            #[inline]
            fn ne(&self, other: &$rhs) -> bool { PartialEq::ne(&**self, &**other) }
        }

        impl<'a, 'b, A, B> PartialEq<Cow<'a, [A]>> for $rhs where A: Clone, B: PartialEq<A> {
            #[inline]
            fn eq(&self, other: &Cow<'a, [A]>) -> bool { PartialEq::eq(&**self, &**other) }
            #[inline]
            fn ne(&self, other: &Cow<'a, [A]>) -> bool { PartialEq::ne(&**self, &**other) }
        }
    }
}

impl_eq_for_cowvec! { &'b [B] }
impl_eq_for_cowvec! { &'b mut [B] }

#[stable(feature = "rust1", since = "1.0.0")]
impl<T: PartialOrd> PartialOrd for Vec<T> {
    #[inline]
    fn partial_cmp(&self, other: &Vec<T>) -> Option<Ordering> {
        PartialOrd::partial_cmp(&**self, &**other)
    }
}

#[stable(feature = "rust1", since = "1.0.0")]
impl<T: Eq> Eq for Vec<T> {}

#[stable(feature = "rust1", since = "1.0.0")]
impl<T: Ord> Ord for Vec<T> {
    #[inline]
    fn cmp(&self, other: &Vec<T>) -> Ordering {
        Ord::cmp(&**self, &**other)
    }
}

impl<T> AsSlice<T> for Vec<T> {
    /// Returns a slice into `self`.
    ///
    /// # Examples
    ///
    /// ```
    /// fn foo(slice: &[i32]) {}
    ///
    /// let vec = vec![1, 2];
    /// foo(vec.as_slice());
    /// ```
    #[inline]
    #[stable(feature = "rust1", since = "1.0.0")]
    fn as_slice(&self) -> &[T] {
        unsafe {
            let p = *self.ptr;
            if cfg!(not(stage0)) { // NOTE remove cfg after next snapshot
                assume(p != 0 as *mut T);
            }
            mem::transmute(RawSlice {
                data: p,
                len: self.len
            })
        }
    }
}

#[unstable(feature = "collections",
           reason = "recent addition, needs more experience")]
impl<'a, T: Clone> Add<&'a [T]> for Vec<T> {
    type Output = Vec<T>;

    #[inline]
    fn add(mut self, rhs: &[T]) -> Vec<T> {
        self.push_all(rhs);
        self
    }
}

#[unsafe_destructor]
#[stable(feature = "rust1", since = "1.0.0")]
impl<T> Drop for Vec<T> {
    fn drop(&mut self) {
        // This is (and should always remain) a no-op if the fields are
        // zeroed (when moving out, because of #[unsafe_no_drop_flag]).
        if self.cap != 0 {
            unsafe {
                for x in &*self {
                    ptr::read(x);
                }
                dealloc(*self.ptr, self.cap)
            }
        }
    }
}

#[stable(feature = "rust1", since = "1.0.0")]
impl<T> Default for Vec<T> {
    #[stable(feature = "rust1", since = "1.0.0")]
    fn default() -> Vec<T> {
        Vec::new()
    }
}

#[stable(feature = "rust1", since = "1.0.0")]
impl<T: fmt::Debug> fmt::Debug for Vec<T> {
    fn fmt(&self, f: &mut fmt::Formatter) -> fmt::Result {
        fmt::Debug::fmt(&**self, f)
    }
}

////////////////////////////////////////////////////////////////////////////////
// Clone-on-write
////////////////////////////////////////////////////////////////////////////////

/// A clone-on-write vector
#[deprecated(since = "1.0.0", reason = "use Cow<'a, [T]> instead")]
#[unstable(feature = "collections")]
pub type CowVec<'a, T> = Cow<'a, [T]>;

#[unstable(feature = "collections")]
<<<<<<< HEAD
impl<'a, T> FromIterator<T> for CowVec<'a, T> where T: Clone {
    fn from_iter<I: IntoIterator<Item=T>>(it: I) -> CowVec<'a, T> {
=======
impl<'a, T> FromIterator<T> for Cow<'a, [T]> where T: Clone {
    fn from_iter<I: Iterator<Item=T>>(it: I) -> CowVec<'a, T> {
>>>>>>> a99e6986
        Cow::Owned(FromIterator::from_iter(it))
    }
}

impl<'a, T: 'a> IntoCow<'a, [T]> for Vec<T> where T: Clone {
    fn into_cow(self) -> Cow<'a, [T]> {
        Cow::Owned(self)
    }
}

impl<'a, T> IntoCow<'a, [T]> for &'a [T] where T: Clone {
    fn into_cow(self) -> Cow<'a, [T]> {
        Cow::Borrowed(self)
    }
}

////////////////////////////////////////////////////////////////////////////////
// Iterators
////////////////////////////////////////////////////////////////////////////////

/// An iterator that moves out of a vector.
#[stable(feature = "rust1", since = "1.0.0")]
pub struct IntoIter<T> {
    allocation: *mut T, // the block of memory allocated for the vector
    cap: usize, // the capacity of the vector
    ptr: *const T,
    end: *const T
}

unsafe impl<T: Send> Send for IntoIter<T> { }
unsafe impl<T: Sync> Sync for IntoIter<T> { }

impl<T> IntoIter<T> {
    #[inline]
    /// Drops all items that have not yet been moved and returns the empty vector.
    #[unstable(feature = "collections")]
    pub fn into_inner(mut self) -> Vec<T> {
        unsafe {
            for _x in self.by_ref() { }
            let IntoIter { allocation, cap, ptr: _ptr, end: _end } = self;
            mem::forget(self);
            Vec::from_raw_parts(allocation, 0, cap)
        }
    }
}

#[stable(feature = "rust1", since = "1.0.0")]
impl<T> Iterator for IntoIter<T> {
    type Item = T;

    #[inline]
    fn next(&mut self) -> Option<T> {
        unsafe {
            if self.ptr == self.end {
                None
            } else {
                if mem::size_of::<T>() == 0 {
                    // purposefully don't use 'ptr.offset' because for
                    // vectors with 0-size elements this would return the
                    // same pointer.
                    self.ptr = mem::transmute(self.ptr as usize + 1);

                    // Use a non-null pointer value
                    Some(ptr::read(EMPTY as *mut T))
                } else {
                    let old = self.ptr;
                    self.ptr = self.ptr.offset(1);

                    Some(ptr::read(old))
                }
            }
        }
    }

    #[inline]
    fn size_hint(&self) -> (usize, Option<usize>) {
        let diff = (self.end as usize) - (self.ptr as usize);
        let size = mem::size_of::<T>();
        let exact = diff / (if size == 0 {1} else {size});
        (exact, Some(exact))
    }
}

#[stable(feature = "rust1", since = "1.0.0")]
impl<T> DoubleEndedIterator for IntoIter<T> {
    #[inline]
    fn next_back(&mut self) -> Option<T> {
        unsafe {
            if self.end == self.ptr {
                None
            } else {
                if mem::size_of::<T>() == 0 {
                    // See above for why 'ptr.offset' isn't used
                    self.end = mem::transmute(self.end as usize - 1);

                    // Use a non-null pointer value
                    Some(ptr::read(EMPTY as *mut T))
                } else {
                    self.end = self.end.offset(-1);

                    Some(ptr::read(mem::transmute(self.end)))
                }
            }
        }
    }
}

#[stable(feature = "rust1", since = "1.0.0")]
impl<T> ExactSizeIterator for IntoIter<T> {}

#[unsafe_destructor]
#[stable(feature = "rust1", since = "1.0.0")]
impl<T> Drop for IntoIter<T> {
    fn drop(&mut self) {
        // destroy the remaining elements
        if self.cap != 0 {
            for _x in self.by_ref() {}
            unsafe {
                dealloc(self.allocation, self.cap);
            }
        }
    }
}

/// An iterator that drains a vector.
#[unsafe_no_drop_flag]
#[unstable(feature = "collections",
           reason = "recently added as part of collections reform 2")]
pub struct Drain<'a, T> {
    ptr: *const T,
    end: *const T,
    marker: ContravariantLifetime<'a>,
}

#[stable(feature = "rust1", since = "1.0.0")]
impl<'a, T> Iterator for Drain<'a, T> {
    type Item = T;

    #[inline]
    fn next(&mut self) -> Option<T> {
        unsafe {
            if self.ptr == self.end {
                None
            } else {
                if mem::size_of::<T>() == 0 {
                    // purposefully don't use 'ptr.offset' because for
                    // vectors with 0-size elements this would return the
                    // same pointer.
                    self.ptr = mem::transmute(self.ptr as usize + 1);

                    // Use a non-null pointer value
                    Some(ptr::read(EMPTY as *mut T))
                } else {
                    let old = self.ptr;
                    self.ptr = self.ptr.offset(1);

                    Some(ptr::read(old))
                }
            }
        }
    }

    #[inline]
    fn size_hint(&self) -> (usize, Option<usize>) {
        let diff = (self.end as usize) - (self.ptr as usize);
        let size = mem::size_of::<T>();
        let exact = diff / (if size == 0 {1} else {size});
        (exact, Some(exact))
    }
}

#[stable(feature = "rust1", since = "1.0.0")]
impl<'a, T> DoubleEndedIterator for Drain<'a, T> {
    #[inline]
    fn next_back(&mut self) -> Option<T> {
        unsafe {
            if self.end == self.ptr {
                None
            } else {
                if mem::size_of::<T>() == 0 {
                    // See above for why 'ptr.offset' isn't used
                    self.end = mem::transmute(self.end as usize - 1);

                    // Use a non-null pointer value
                    Some(ptr::read(EMPTY as *mut T))
                } else {
                    self.end = self.end.offset(-1);

                    Some(ptr::read(self.end))
                }
            }
        }
    }
}

#[stable(feature = "rust1", since = "1.0.0")]
impl<'a, T> ExactSizeIterator for Drain<'a, T> {}

#[unsafe_destructor]
#[stable(feature = "rust1", since = "1.0.0")]
impl<'a, T> Drop for Drain<'a, T> {
    fn drop(&mut self) {
        // self.ptr == self.end == null if drop has already been called,
        // so we can use #[unsafe_no_drop_flag].

        // destroy the remaining elements
        for _x in self.by_ref() {}
    }
}

////////////////////////////////////////////////////////////////////////////////
// Conversion from &[T] to &Vec<T>
////////////////////////////////////////////////////////////////////////////////

/// Wrapper type providing a `&Vec<T>` reference via `Deref`.
#[unstable(feature = "collections")]
pub struct DerefVec<'a, T> {
    x: Vec<T>,
    l: ContravariantLifetime<'a>
}

#[unstable(feature = "collections")]
impl<'a, T> Deref for DerefVec<'a, T> {
    type Target = Vec<T>;

    fn deref<'b>(&'b self) -> &'b Vec<T> {
        &self.x
    }
}

// Prevent the inner `Vec<T>` from attempting to deallocate memory.
#[unsafe_destructor]
#[stable(feature = "rust1", since = "1.0.0")]
impl<'a, T> Drop for DerefVec<'a, T> {
    fn drop(&mut self) {
        self.x.len = 0;
        self.x.cap = 0;
    }
}

/// Convert a slice to a wrapper type providing a `&Vec<T>` reference.
#[unstable(feature = "collections")]
pub fn as_vec<'a, T>(x: &'a [T]) -> DerefVec<'a, T> {
    unsafe {
        DerefVec {
            x: Vec::from_raw_parts(x.as_ptr() as *mut T, x.len(), x.len()),
            l: ContravariantLifetime::<'a>
        }
    }
}

////////////////////////////////////////////////////////////////////////////////
// Partial vec, used for map_in_place
////////////////////////////////////////////////////////////////////////////////

/// An owned, partially type-converted vector of elements with non-zero size.
///
/// `T` and `U` must have the same, non-zero size. They must also have the same
/// alignment.
///
/// When the destructor of this struct runs, all `U`s from `start_u` (incl.) to
/// `end_u` (excl.) and all `T`s from `start_t` (incl.) to `end_t` (excl.) are
/// destructed. Additionally the underlying storage of `vec` will be freed.
struct PartialVecNonZeroSized<T,U> {
    vec: Vec<T>,

    start_u: *mut U,
    end_u: *mut U,
    start_t: *mut T,
    end_t: *mut T,
}

/// An owned, partially type-converted vector of zero-sized elements.
///
/// When the destructor of this struct runs, all `num_t` `T`s and `num_u` `U`s
/// are destructed.
struct PartialVecZeroSized<T,U> {
    num_t: usize,
    num_u: usize,
    marker_t: InvariantType<T>,
    marker_u: InvariantType<U>,
}

#[unsafe_destructor]
impl<T,U> Drop for PartialVecNonZeroSized<T,U> {
    fn drop(&mut self) {
        unsafe {
            // `vec` hasn't been modified until now. As it has a length
            // currently, this would run destructors of `T`s which might not be
            // there. So at first, set `vec`s length to `0`. This must be done
            // at first to remain memory-safe as the destructors of `U` or `T`
            // might cause unwinding where `vec`s destructor would be executed.
            self.vec.set_len(0);

            // We have instances of `U`s and `T`s in `vec`. Destruct them.
            while self.start_u != self.end_u {
                let _ = ptr::read(self.start_u); // Run a `U` destructor.
                self.start_u = self.start_u.offset(1);
            }
            while self.start_t != self.end_t {
                let _ = ptr::read(self.start_t); // Run a `T` destructor.
                self.start_t = self.start_t.offset(1);
            }
            // After this destructor ran, the destructor of `vec` will run,
            // deallocating the underlying memory.
        }
    }
}

#[unsafe_destructor]
impl<T,U> Drop for PartialVecZeroSized<T,U> {
    fn drop(&mut self) {
        unsafe {
            // Destruct the instances of `T` and `U` this struct owns.
            while self.num_t != 0 {
                let _: T = mem::uninitialized(); // Run a `T` destructor.
                self.num_t -= 1;
            }
            while self.num_u != 0 {
                let _: U = mem::uninitialized(); // Run a `U` destructor.
                self.num_u -= 1;
            }
        }
    }
}

#[cfg(test)]
mod tests {
    use prelude::*;
    use core::mem::size_of;
    use core::iter::repeat;
    use test::Bencher;
    use super::as_vec;

    struct DropCounter<'a> {
        count: &'a mut u32
    }

    #[unsafe_destructor]
    impl<'a> Drop for DropCounter<'a> {
        fn drop(&mut self) {
            *self.count += 1;
        }
    }

    #[test]
    fn test_as_vec() {
        let xs = [1u8, 2u8, 3u8];
        assert_eq!(&**as_vec(&xs), xs);
    }

    #[test]
    fn test_as_vec_dtor() {
        let (mut count_x, mut count_y) = (0, 0);
        {
            let xs = &[DropCounter { count: &mut count_x }, DropCounter { count: &mut count_y }];
            assert_eq!(as_vec(xs).len(), 2);
        }
        assert_eq!(count_x, 1);
        assert_eq!(count_y, 1);
    }

    #[test]
    fn test_small_vec_struct() {
        assert!(size_of::<Vec<u8>>() == size_of::<usize>() * 3);
    }

    #[test]
    fn test_double_drop() {
        struct TwoVec<T> {
            x: Vec<T>,
            y: Vec<T>
        }

        let (mut count_x, mut count_y) = (0, 0);
        {
            let mut tv = TwoVec {
                x: Vec::new(),
                y: Vec::new()
            };
            tv.x.push(DropCounter {count: &mut count_x});
            tv.y.push(DropCounter {count: &mut count_y});

            // If Vec had a drop flag, here is where it would be zeroed.
            // Instead, it should rely on its internal state to prevent
            // doing anything significant when dropped multiple times.
            drop(tv.x);

            // Here tv goes out of scope, tv.y should be dropped, but not tv.x.
        }

        assert_eq!(count_x, 1);
        assert_eq!(count_y, 1);
    }

    #[test]
    fn test_reserve() {
        let mut v = Vec::new();
        assert_eq!(v.capacity(), 0);

        v.reserve(2);
        assert!(v.capacity() >= 2);

        for i in 0..16 {
            v.push(i);
        }

        assert!(v.capacity() >= 16);
        v.reserve(16);
        assert!(v.capacity() >= 32);

        v.push(16);

        v.reserve(16);
        assert!(v.capacity() >= 33)
    }

    #[test]
    fn test_extend() {
        let mut v = Vec::new();
        let mut w = Vec::new();

        v.extend(0..3);
        for i in 0..3 { w.push(i) }

        assert_eq!(v, w);

        v.extend(3..10);
        for i in 3..10 { w.push(i) }

        assert_eq!(v, w);
    }

    #[test]
    fn test_slice_from_mut() {
        let mut values = vec![1, 2, 3, 4, 5];
        {
            let slice = &mut values[2 ..];
            assert!(slice == [3, 4, 5]);
            for p in slice {
                *p += 2;
            }
        }

        assert!(values == [1, 2, 5, 6, 7]);
    }

    #[test]
    fn test_slice_to_mut() {
        let mut values = vec![1, 2, 3, 4, 5];
        {
            let slice = &mut values[.. 2];
            assert!(slice == [1, 2]);
            for p in slice {
                *p += 1;
            }
        }

        assert!(values == [2, 3, 3, 4, 5]);
    }

    #[test]
    fn test_split_at_mut() {
        let mut values = vec![1, 2, 3, 4, 5];
        {
            let (left, right) = values.split_at_mut(2);
            {
                let left: &[_] = left;
                assert!(&left[..left.len()] == &[1, 2][]);
            }
            for p in left {
                *p += 1;
            }

            {
                let right: &[_] = right;
                assert!(&right[..right.len()] == &[3, 4, 5][]);
            }
            for p in right {
                *p += 2;
            }
        }

        assert!(values == vec![2, 3, 5, 6, 7]);
    }

    #[test]
    fn test_clone() {
        let v: Vec<i32> = vec![];
        let w = vec!(1, 2, 3);

        assert_eq!(v, v.clone());

        let z = w.clone();
        assert_eq!(w, z);
        // they should be disjoint in memory.
        assert!(w.as_ptr() != z.as_ptr())
    }

    #[test]
    fn test_clone_from() {
        let mut v = vec!();
        let three = vec!(box 1, box 2, box 3);
        let two = vec!(box 4, box 5);
        // zero, long
        v.clone_from(&three);
        assert_eq!(v, three);

        // equal
        v.clone_from(&three);
        assert_eq!(v, three);

        // long, short
        v.clone_from(&two);
        assert_eq!(v, two);

        // short, long
        v.clone_from(&three);
        assert_eq!(v, three)
    }

    #[test]
    fn test_retain() {
        let mut vec = vec![1, 2, 3, 4];
        vec.retain(|&x| x % 2 == 0);
        assert!(vec == vec![2, 4]);
    }

    #[test]
    fn zero_sized_values() {
        let mut v = Vec::new();
        assert_eq!(v.len(), 0);
        v.push(());
        assert_eq!(v.len(), 1);
        v.push(());
        assert_eq!(v.len(), 2);
        assert_eq!(v.pop(), Some(()));
        assert_eq!(v.pop(), Some(()));
        assert_eq!(v.pop(), None);

        assert_eq!(v.iter().count(), 0);
        v.push(());
        assert_eq!(v.iter().count(), 1);
        v.push(());
        assert_eq!(v.iter().count(), 2);

        for &() in &v {}

        assert_eq!(v.iter_mut().count(), 2);
        v.push(());
        assert_eq!(v.iter_mut().count(), 3);
        v.push(());
        assert_eq!(v.iter_mut().count(), 4);

        for &mut () in &mut v {}
        unsafe { v.set_len(0); }
        assert_eq!(v.iter_mut().count(), 0);
    }

    #[test]
    fn test_partition() {
        assert_eq!(vec![].into_iter().partition(|x: &i32| *x < 3), (vec![], vec![]));
        assert_eq!(vec![1, 2, 3].into_iter().partition(|x| *x < 4), (vec![1, 2, 3], vec![]));
        assert_eq!(vec![1, 2, 3].into_iter().partition(|x| *x < 2), (vec![1], vec![2, 3]));
        assert_eq!(vec![1, 2, 3].into_iter().partition(|x| *x < 0), (vec![], vec![1, 2, 3]));
    }

    #[test]
    fn test_zip_unzip() {
        let z1 = vec![(1, 4), (2, 5), (3, 6)];

        let (left, right): (Vec<_>, Vec<_>) = z1.iter().cloned().unzip();

        assert_eq!((1, 4), (left[0], right[0]));
        assert_eq!((2, 5), (left[1], right[1]));
        assert_eq!((3, 6), (left[2], right[2]));
    }

    #[test]
    fn test_unsafe_ptrs() {
        unsafe {
            // Test on-stack copy-from-buf.
            let a = [1, 2, 3];
            let ptr = a.as_ptr();
            let b = Vec::from_raw_buf(ptr, 3);
            assert_eq!(b, vec![1, 2, 3]);

            // Test on-heap copy-from-buf.
            let c = vec![1, 2, 3, 4, 5];
            let ptr = c.as_ptr();
            let d = Vec::from_raw_buf(ptr, 5);
            assert_eq!(d, vec![1, 2, 3, 4, 5]);
        }
    }

    #[test]
    fn test_vec_truncate_drop() {
        static mut drops: u32 = 0;
        struct Elem(i32);
        impl Drop for Elem {
            fn drop(&mut self) {
                unsafe { drops += 1; }
            }
        }

        let mut v = vec![Elem(1), Elem(2), Elem(3), Elem(4), Elem(5)];
        assert_eq!(unsafe { drops }, 0);
        v.truncate(3);
        assert_eq!(unsafe { drops }, 2);
        v.truncate(0);
        assert_eq!(unsafe { drops }, 5);
    }

    #[test]
    #[should_fail]
    fn test_vec_truncate_fail() {
        struct BadElem(i32);
        impl Drop for BadElem {
            fn drop(&mut self) {
                let BadElem(ref mut x) = *self;
                if *x == 0xbadbeef {
                    panic!("BadElem panic: 0xbadbeef")
                }
            }
        }

        let mut v = vec![BadElem(1), BadElem(2), BadElem(0xbadbeef), BadElem(4)];
        v.truncate(0);
    }

    #[test]
    fn test_index() {
        let vec = vec![1, 2, 3];
        assert!(vec[1] == 2);
    }

    #[test]
    #[should_fail]
    fn test_index_out_of_bounds() {
        let vec = vec![1, 2, 3];
        let _ = vec[3];
    }

    #[test]
    #[should_fail]
    fn test_slice_out_of_bounds_1() {
        let x = vec![1, 2, 3, 4, 5];
        &x[-1..];
    }

    #[test]
    #[should_fail]
    fn test_slice_out_of_bounds_2() {
        let x = vec![1, 2, 3, 4, 5];
        &x[..6];
    }

    #[test]
    #[should_fail]
    fn test_slice_out_of_bounds_3() {
        let x = vec![1, 2, 3, 4, 5];
        &x[-1..4];
    }

    #[test]
    #[should_fail]
    fn test_slice_out_of_bounds_4() {
        let x = vec![1, 2, 3, 4, 5];
        &x[1..6];
    }

    #[test]
    #[should_fail]
    fn test_slice_out_of_bounds_5() {
        let x = vec![1, 2, 3, 4, 5];
        &x[3..2];
    }

    #[test]
    #[should_fail]
    fn test_swap_remove_empty() {
        let mut vec= Vec::<i32>::new();
        vec.swap_remove(0);
    }

    #[test]
    fn test_move_iter_unwrap() {
        let mut vec = Vec::with_capacity(7);
        vec.push(1);
        vec.push(2);
        let ptr = vec.as_ptr();
        vec = vec.into_iter().into_inner();
        assert_eq!(vec.as_ptr(), ptr);
        assert_eq!(vec.capacity(), 7);
        assert_eq!(vec.len(), 0);
    }

    #[test]
    #[should_fail]
    fn test_map_in_place_incompatible_types_fail() {
        let v = vec![0, 1, 2];
        v.map_in_place(|_| ());
    }

    #[test]
    fn test_map_in_place() {
        let v = vec![0, 1, 2];
        assert_eq!(v.map_in_place(|i: u32| i as i32 - 1), [-1, 0, 1]);
    }

    #[test]
    fn test_map_in_place_zero_sized() {
        let v = vec![(), ()];
        #[derive(PartialEq, Debug)]
        struct ZeroSized;
        assert_eq!(v.map_in_place(|_| ZeroSized), [ZeroSized, ZeroSized]);
    }

    #[test]
    fn test_map_in_place_zero_drop_count() {
        use std::sync::atomic::{AtomicUsize, Ordering, ATOMIC_USIZE_INIT};

        #[derive(Clone, PartialEq, Debug)]
        struct Nothing;
        impl Drop for Nothing { fn drop(&mut self) { } }

        #[derive(Clone, PartialEq, Debug)]
        struct ZeroSized;
        impl Drop for ZeroSized {
            fn drop(&mut self) {
                DROP_COUNTER.fetch_add(1, Ordering::Relaxed);
            }
        }
        const NUM_ELEMENTS: usize = 2;
        static DROP_COUNTER: AtomicUsize = ATOMIC_USIZE_INIT;

        let v = repeat(Nothing).take(NUM_ELEMENTS).collect::<Vec<_>>();

        DROP_COUNTER.store(0, Ordering::Relaxed);

        let v = v.map_in_place(|_| ZeroSized);
        assert_eq!(DROP_COUNTER.load(Ordering::Relaxed), 0);
        drop(v);
        assert_eq!(DROP_COUNTER.load(Ordering::Relaxed), NUM_ELEMENTS);
    }

    #[test]
    fn test_move_items() {
        let vec = vec![1, 2, 3];
        let mut vec2 = vec![];
        for i in vec {
            vec2.push(i);
        }
        assert!(vec2 == vec![1, 2, 3]);
    }

    #[test]
    fn test_move_items_reverse() {
        let vec = vec![1, 2, 3];
        let mut vec2 = vec![];
        for i in vec.into_iter().rev() {
            vec2.push(i);
        }
        assert!(vec2 == vec![3, 2, 1]);
    }

    #[test]
    fn test_move_items_zero_sized() {
        let vec = vec![(), (), ()];
        let mut vec2 = vec![];
        for i in vec {
            vec2.push(i);
        }
        assert!(vec2 == vec![(), (), ()]);
    }

    #[test]
    fn test_drain_items() {
        let mut vec = vec![1, 2, 3];
        let mut vec2 = vec![];
        for i in vec.drain() {
            vec2.push(i);
        }
        assert_eq!(vec, []);
        assert_eq!(vec2, [ 1, 2, 3 ]);
    }

    #[test]
    fn test_drain_items_reverse() {
        let mut vec = vec![1, 2, 3];
        let mut vec2 = vec![];
        for i in vec.drain().rev() {
            vec2.push(i);
        }
        assert_eq!(vec, []);
        assert_eq!(vec2, [3, 2, 1]);
    }

    #[test]
    fn test_drain_items_zero_sized() {
        let mut vec = vec![(), (), ()];
        let mut vec2 = vec![];
        for i in vec.drain() {
            vec2.push(i);
        }
        assert_eq!(vec, []);
        assert_eq!(vec2, [(), (), ()]);
    }

    #[test]
    fn test_into_boxed_slice() {
        let xs = vec![1, 2, 3];
        let ys = xs.into_boxed_slice();
        assert_eq!(ys, [1, 2, 3]);
    }

    #[test]
    fn test_append() {
        let mut vec = vec![1, 2, 3];
        let mut vec2 = vec![4, 5, 6];
        vec.append(&mut vec2);
        assert_eq!(vec, vec![1, 2, 3, 4, 5, 6]);
        assert_eq!(vec2, vec![]);
    }

    #[test]
    fn test_split_off() {
        let mut vec = vec![1, 2, 3, 4, 5, 6];
        let vec2 = vec.split_off(4);
        assert_eq!(vec, vec![1, 2, 3, 4]);
        assert_eq!(vec2, vec![5, 6]);
    }

    #[bench]
    fn bench_new(b: &mut Bencher) {
        b.iter(|| {
            let v: Vec<u32> = Vec::new();
            assert_eq!(v.len(), 0);
            assert_eq!(v.capacity(), 0);
        })
    }

    fn do_bench_with_capacity(b: &mut Bencher, src_len: usize) {
        b.bytes = src_len as u64;

        b.iter(|| {
            let v: Vec<u32> = Vec::with_capacity(src_len);
            assert_eq!(v.len(), 0);
            assert_eq!(v.capacity(), src_len);
        })
    }

    #[bench]
    fn bench_with_capacity_0000(b: &mut Bencher) {
        do_bench_with_capacity(b, 0)
    }

    #[bench]
    fn bench_with_capacity_0010(b: &mut Bencher) {
        do_bench_with_capacity(b, 10)
    }

    #[bench]
    fn bench_with_capacity_0100(b: &mut Bencher) {
        do_bench_with_capacity(b, 100)
    }

    #[bench]
    fn bench_with_capacity_1000(b: &mut Bencher) {
        do_bench_with_capacity(b, 1000)
    }

    fn do_bench_from_fn(b: &mut Bencher, src_len: usize) {
        b.bytes = src_len as u64;

        b.iter(|| {
            let dst = (0..src_len).collect::<Vec<_>>();
            assert_eq!(dst.len(), src_len);
            assert!(dst.iter().enumerate().all(|(i, x)| i == *x));
        })
    }

    #[bench]
    fn bench_from_fn_0000(b: &mut Bencher) {
        do_bench_from_fn(b, 0)
    }

    #[bench]
    fn bench_from_fn_0010(b: &mut Bencher) {
        do_bench_from_fn(b, 10)
    }

    #[bench]
    fn bench_from_fn_0100(b: &mut Bencher) {
        do_bench_from_fn(b, 100)
    }

    #[bench]
    fn bench_from_fn_1000(b: &mut Bencher) {
        do_bench_from_fn(b, 1000)
    }

    fn do_bench_from_elem(b: &mut Bencher, src_len: usize) {
        b.bytes = src_len as u64;

        b.iter(|| {
            let dst: Vec<usize> = repeat(5).take(src_len).collect();
            assert_eq!(dst.len(), src_len);
            assert!(dst.iter().all(|x| *x == 5));
        })
    }

    #[bench]
    fn bench_from_elem_0000(b: &mut Bencher) {
        do_bench_from_elem(b, 0)
    }

    #[bench]
    fn bench_from_elem_0010(b: &mut Bencher) {
        do_bench_from_elem(b, 10)
    }

    #[bench]
    fn bench_from_elem_0100(b: &mut Bencher) {
        do_bench_from_elem(b, 100)
    }

    #[bench]
    fn bench_from_elem_1000(b: &mut Bencher) {
        do_bench_from_elem(b, 1000)
    }

    fn do_bench_from_slice(b: &mut Bencher, src_len: usize) {
        let src: Vec<_> = FromIterator::from_iter(0..src_len);

        b.bytes = src_len as u64;

        b.iter(|| {
            let dst = src.clone()[].to_vec();
            assert_eq!(dst.len(), src_len);
            assert!(dst.iter().enumerate().all(|(i, x)| i == *x));
        });
    }

    #[bench]
    fn bench_from_slice_0000(b: &mut Bencher) {
        do_bench_from_slice(b, 0)
    }

    #[bench]
    fn bench_from_slice_0010(b: &mut Bencher) {
        do_bench_from_slice(b, 10)
    }

    #[bench]
    fn bench_from_slice_0100(b: &mut Bencher) {
        do_bench_from_slice(b, 100)
    }

    #[bench]
    fn bench_from_slice_1000(b: &mut Bencher) {
        do_bench_from_slice(b, 1000)
    }

    fn do_bench_from_iter(b: &mut Bencher, src_len: usize) {
        let src: Vec<_> = FromIterator::from_iter(0..src_len);

        b.bytes = src_len as u64;

        b.iter(|| {
            let dst: Vec<_> = FromIterator::from_iter(src.clone().into_iter());
            assert_eq!(dst.len(), src_len);
            assert!(dst.iter().enumerate().all(|(i, x)| i == *x));
        });
    }

    #[bench]
    fn bench_from_iter_0000(b: &mut Bencher) {
        do_bench_from_iter(b, 0)
    }

    #[bench]
    fn bench_from_iter_0010(b: &mut Bencher) {
        do_bench_from_iter(b, 10)
    }

    #[bench]
    fn bench_from_iter_0100(b: &mut Bencher) {
        do_bench_from_iter(b, 100)
    }

    #[bench]
    fn bench_from_iter_1000(b: &mut Bencher) {
        do_bench_from_iter(b, 1000)
    }

    fn do_bench_extend(b: &mut Bencher, dst_len: usize, src_len: usize) {
        let dst: Vec<_> = FromIterator::from_iter(0..dst_len);
        let src: Vec<_> = FromIterator::from_iter(dst_len..dst_len + src_len);

        b.bytes = src_len as u64;

        b.iter(|| {
            let mut dst = dst.clone();
            dst.extend(src.clone().into_iter());
            assert_eq!(dst.len(), dst_len + src_len);
            assert!(dst.iter().enumerate().all(|(i, x)| i == *x));
        });
    }

    #[bench]
    fn bench_extend_0000_0000(b: &mut Bencher) {
        do_bench_extend(b, 0, 0)
    }

    #[bench]
    fn bench_extend_0000_0010(b: &mut Bencher) {
        do_bench_extend(b, 0, 10)
    }

    #[bench]
    fn bench_extend_0000_0100(b: &mut Bencher) {
        do_bench_extend(b, 0, 100)
    }

    #[bench]
    fn bench_extend_0000_1000(b: &mut Bencher) {
        do_bench_extend(b, 0, 1000)
    }

    #[bench]
    fn bench_extend_0010_0010(b: &mut Bencher) {
        do_bench_extend(b, 10, 10)
    }

    #[bench]
    fn bench_extend_0100_0100(b: &mut Bencher) {
        do_bench_extend(b, 100, 100)
    }

    #[bench]
    fn bench_extend_1000_1000(b: &mut Bencher) {
        do_bench_extend(b, 1000, 1000)
    }

    fn do_bench_push_all(b: &mut Bencher, dst_len: usize, src_len: usize) {
        let dst: Vec<_> = FromIterator::from_iter(0..dst_len);
        let src: Vec<_> = FromIterator::from_iter(dst_len..dst_len + src_len);

        b.bytes = src_len as u64;

        b.iter(|| {
            let mut dst = dst.clone();
            dst.push_all(&src);
            assert_eq!(dst.len(), dst_len + src_len);
            assert!(dst.iter().enumerate().all(|(i, x)| i == *x));
        });
    }

    #[bench]
    fn bench_push_all_0000_0000(b: &mut Bencher) {
        do_bench_push_all(b, 0, 0)
    }

    #[bench]
    fn bench_push_all_0000_0010(b: &mut Bencher) {
        do_bench_push_all(b, 0, 10)
    }

    #[bench]
    fn bench_push_all_0000_0100(b: &mut Bencher) {
        do_bench_push_all(b, 0, 100)
    }

    #[bench]
    fn bench_push_all_0000_1000(b: &mut Bencher) {
        do_bench_push_all(b, 0, 1000)
    }

    #[bench]
    fn bench_push_all_0010_0010(b: &mut Bencher) {
        do_bench_push_all(b, 10, 10)
    }

    #[bench]
    fn bench_push_all_0100_0100(b: &mut Bencher) {
        do_bench_push_all(b, 100, 100)
    }

    #[bench]
    fn bench_push_all_1000_1000(b: &mut Bencher) {
        do_bench_push_all(b, 1000, 1000)
    }

    fn do_bench_push_all_move(b: &mut Bencher, dst_len: usize, src_len: usize) {
        let dst: Vec<_> = FromIterator::from_iter(0..dst_len);
        let src: Vec<_> = FromIterator::from_iter(dst_len..dst_len + src_len);

        b.bytes = src_len as u64;

        b.iter(|| {
            let mut dst = dst.clone();
            dst.extend(src.clone().into_iter());
            assert_eq!(dst.len(), dst_len + src_len);
            assert!(dst.iter().enumerate().all(|(i, x)| i == *x));
        });
    }

    #[bench]
    fn bench_push_all_move_0000_0000(b: &mut Bencher) {
        do_bench_push_all_move(b, 0, 0)
    }

    #[bench]
    fn bench_push_all_move_0000_0010(b: &mut Bencher) {
        do_bench_push_all_move(b, 0, 10)
    }

    #[bench]
    fn bench_push_all_move_0000_0100(b: &mut Bencher) {
        do_bench_push_all_move(b, 0, 100)
    }

    #[bench]
    fn bench_push_all_move_0000_1000(b: &mut Bencher) {
        do_bench_push_all_move(b, 0, 1000)
    }

    #[bench]
    fn bench_push_all_move_0010_0010(b: &mut Bencher) {
        do_bench_push_all_move(b, 10, 10)
    }

    #[bench]
    fn bench_push_all_move_0100_0100(b: &mut Bencher) {
        do_bench_push_all_move(b, 100, 100)
    }

    #[bench]
    fn bench_push_all_move_1000_1000(b: &mut Bencher) {
        do_bench_push_all_move(b, 1000, 1000)
    }

    fn do_bench_clone(b: &mut Bencher, src_len: usize) {
        let src: Vec<usize> = FromIterator::from_iter(0..src_len);

        b.bytes = src_len as u64;

        b.iter(|| {
            let dst = src.clone();
            assert_eq!(dst.len(), src_len);
            assert!(dst.iter().enumerate().all(|(i, x)| i == *x));
        });
    }

    #[bench]
    fn bench_clone_0000(b: &mut Bencher) {
        do_bench_clone(b, 0)
    }

    #[bench]
    fn bench_clone_0010(b: &mut Bencher) {
        do_bench_clone(b, 10)
    }

    #[bench]
    fn bench_clone_0100(b: &mut Bencher) {
        do_bench_clone(b, 100)
    }

    #[bench]
    fn bench_clone_1000(b: &mut Bencher) {
        do_bench_clone(b, 1000)
    }

    fn do_bench_clone_from(b: &mut Bencher, times: usize, dst_len: usize, src_len: usize) {
        let dst: Vec<_> = FromIterator::from_iter(0..src_len);
        let src: Vec<_> = FromIterator::from_iter(dst_len..dst_len + src_len);

        b.bytes = (times * src_len) as u64;

        b.iter(|| {
            let mut dst = dst.clone();

            for _ in 0..times {
                dst.clone_from(&src);

                assert_eq!(dst.len(), src_len);
                assert!(dst.iter().enumerate().all(|(i, x)| dst_len + i == *x));
            }
        });
    }

    #[bench]
    fn bench_clone_from_01_0000_0000(b: &mut Bencher) {
        do_bench_clone_from(b, 1, 0, 0)
    }

    #[bench]
    fn bench_clone_from_01_0000_0010(b: &mut Bencher) {
        do_bench_clone_from(b, 1, 0, 10)
    }

    #[bench]
    fn bench_clone_from_01_0000_0100(b: &mut Bencher) {
        do_bench_clone_from(b, 1, 0, 100)
    }

    #[bench]
    fn bench_clone_from_01_0000_1000(b: &mut Bencher) {
        do_bench_clone_from(b, 1, 0, 1000)
    }

    #[bench]
    fn bench_clone_from_01_0010_0010(b: &mut Bencher) {
        do_bench_clone_from(b, 1, 10, 10)
    }

    #[bench]
    fn bench_clone_from_01_0100_0100(b: &mut Bencher) {
        do_bench_clone_from(b, 1, 100, 100)
    }

    #[bench]
    fn bench_clone_from_01_1000_1000(b: &mut Bencher) {
        do_bench_clone_from(b, 1, 1000, 1000)
    }

    #[bench]
    fn bench_clone_from_01_0010_0100(b: &mut Bencher) {
        do_bench_clone_from(b, 1, 10, 100)
    }

    #[bench]
    fn bench_clone_from_01_0100_1000(b: &mut Bencher) {
        do_bench_clone_from(b, 1, 100, 1000)
    }

    #[bench]
    fn bench_clone_from_01_0010_0000(b: &mut Bencher) {
        do_bench_clone_from(b, 1, 10, 0)
    }

    #[bench]
    fn bench_clone_from_01_0100_0010(b: &mut Bencher) {
        do_bench_clone_from(b, 1, 100, 10)
    }

    #[bench]
    fn bench_clone_from_01_1000_0100(b: &mut Bencher) {
        do_bench_clone_from(b, 1, 1000, 100)
    }

    #[bench]
    fn bench_clone_from_10_0000_0000(b: &mut Bencher) {
        do_bench_clone_from(b, 10, 0, 0)
    }

    #[bench]
    fn bench_clone_from_10_0000_0010(b: &mut Bencher) {
        do_bench_clone_from(b, 10, 0, 10)
    }

    #[bench]
    fn bench_clone_from_10_0000_0100(b: &mut Bencher) {
        do_bench_clone_from(b, 10, 0, 100)
    }

    #[bench]
    fn bench_clone_from_10_0000_1000(b: &mut Bencher) {
        do_bench_clone_from(b, 10, 0, 1000)
    }

    #[bench]
    fn bench_clone_from_10_0010_0010(b: &mut Bencher) {
        do_bench_clone_from(b, 10, 10, 10)
    }

    #[bench]
    fn bench_clone_from_10_0100_0100(b: &mut Bencher) {
        do_bench_clone_from(b, 10, 100, 100)
    }

    #[bench]
    fn bench_clone_from_10_1000_1000(b: &mut Bencher) {
        do_bench_clone_from(b, 10, 1000, 1000)
    }

    #[bench]
    fn bench_clone_from_10_0010_0100(b: &mut Bencher) {
        do_bench_clone_from(b, 10, 10, 100)
    }

    #[bench]
    fn bench_clone_from_10_0100_1000(b: &mut Bencher) {
        do_bench_clone_from(b, 10, 100, 1000)
    }

    #[bench]
    fn bench_clone_from_10_0010_0000(b: &mut Bencher) {
        do_bench_clone_from(b, 10, 10, 0)
    }

    #[bench]
    fn bench_clone_from_10_0100_0010(b: &mut Bencher) {
        do_bench_clone_from(b, 10, 100, 10)
    }

    #[bench]
    fn bench_clone_from_10_1000_0100(b: &mut Bencher) {
        do_bench_clone_from(b, 10, 1000, 100)
    }
}<|MERGE_RESOLUTION|>--- conflicted
+++ resolved
@@ -1665,13 +1665,8 @@
 pub type CowVec<'a, T> = Cow<'a, [T]>;
 
 #[unstable(feature = "collections")]
-<<<<<<< HEAD
-impl<'a, T> FromIterator<T> for CowVec<'a, T> where T: Clone {
-    fn from_iter<I: IntoIterator<Item=T>>(it: I) -> CowVec<'a, T> {
-=======
 impl<'a, T> FromIterator<T> for Cow<'a, [T]> where T: Clone {
-    fn from_iter<I: Iterator<Item=T>>(it: I) -> CowVec<'a, T> {
->>>>>>> a99e6986
+    fn from_iter<I: IntoIterator<Item=T>>(it: I) -> Cow<'a, [T]> {
         Cow::Owned(FromIterator::from_iter(it))
     }
 }
