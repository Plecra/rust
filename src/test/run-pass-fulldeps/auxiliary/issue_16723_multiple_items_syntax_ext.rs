// Copyright 2012 The Rust Project Developers. See the COPYRIGHT
// file at the top-level directory of this distribution and at
// http://rust-lang.org/COPYRIGHT.
//
// Licensed under the Apache License, Version 2.0 <LICENSE-APACHE or
// http://www.apache.org/licenses/LICENSE-2.0> or the MIT license
// <LICENSE-MIT or http://opensource.org/licenses/MIT>, at your
// option. This file may not be copied, modified, or distributed
// except according to those terms.

// force-host

#![feature(plugin_registrar, quote, rustc_private)]
#![crate_type = "dylib"]

extern crate syntax;
extern crate rustc;
extern crate rustc_plugin;
extern crate syntax_pos;

use syntax::ast;
use syntax::ext::base::{ExtCtxt, MacResult, MacEager};
use syntax::util::small_vector::SmallVector;
use syntax::tokenstream;
use rustc_plugin::Registry;

#[plugin_registrar]
pub fn plugin_registrar(reg: &mut Registry) {
    reg.register_macro("multiple_items", expand)
}

<<<<<<< HEAD
fn expand(cx: &mut ExtCtxt, _: syntax_pos::Span, _: &[ast::TokenTree]) -> Box<MacResult+'static> {
=======
fn expand(cx: &mut ExtCtxt, _: codemap::Span, _: &[tokenstream::TokenTree])
          -> Box<MacResult+'static> {
>>>>>>> d59accfb
    MacEager::items(SmallVector::many(vec![
        quote_item!(cx, struct Struct1;).unwrap(),
        quote_item!(cx, struct Struct2;).unwrap()
    ]))
}<|MERGE_RESOLUTION|>--- conflicted
+++ resolved
@@ -29,12 +29,8 @@
     reg.register_macro("multiple_items", expand)
 }
 
-<<<<<<< HEAD
-fn expand(cx: &mut ExtCtxt, _: syntax_pos::Span, _: &[ast::TokenTree]) -> Box<MacResult+'static> {
-=======
-fn expand(cx: &mut ExtCtxt, _: codemap::Span, _: &[tokenstream::TokenTree])
+fn expand(cx: &mut ExtCtxt, _: syntax_pos::Span, _: &[tokenstream::TokenTree])
           -> Box<MacResult+'static> {
->>>>>>> d59accfb
     MacEager::items(SmallVector::many(vec![
         quote_item!(cx, struct Struct1;).unwrap(),
         quote_item!(cx, struct Struct2;).unwrap()
