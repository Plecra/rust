// Copyright 2012 The Rust Project Developers. See the COPYRIGHT
// file at the top-level directory of this distribution and at
// http://rust-lang.org/COPYRIGHT.
//
// Licensed under the Apache License, Version 2.0 <LICENSE-APACHE or
// http://www.apache.org/licenses/LICENSE-2.0> or the MIT license
// <LICENSE-MIT or http://opensource.org/licenses/MIT>, at your
// option. This file may not be copied, modified, or distributed
// except according to those terms.

#[doc(hidden)]; // FIXME #3538

use cast;
use cmp::Eq;
use libc;
use prelude::*;
use task::rt;
use task::local_data::LocalDataKey;

use super::rt::rust_task;
use rt::local_services::LocalStorage;

pub enum Handle {
    OldHandle(*rust_task),
    NewHandle(*mut LocalStorage)
}

impl Handle {
    pub fn new() -> Handle {
        use rt::{context, OldTaskContext};
        use rt::local_services::unsafe_borrow_local_services;
        unsafe {
            match context() {
                OldTaskContext => {
                    OldHandle(rt::rust_get_task())
                }
                _ => {
                    let local_services = unsafe_borrow_local_services();
                    NewHandle(&mut local_services.storage)
                }
            }
        }
    }
}

pub trait LocalData { }
impl<T:Durable> LocalData for @T { }

impl Eq for @LocalData {
    fn eq(&self, other: &@LocalData) -> bool {
        unsafe {
            let ptr_a: &(uint, uint) = cast::transmute(self);
            let ptr_b: &(uint, uint) = cast::transmute(other);
            return ptr_a == ptr_b;
        }
    }
    fn ne(&self, other: &@LocalData) -> bool { !(*self).eq(other) }
}

// If TLS is used heavily in future, this could be made more efficient with a
// proper map.
type TaskLocalElement = (*libc::c_void, *libc::c_void, @LocalData);
// Has to be a pointer at outermost layer; the foreign call returns void *.
type TaskLocalMap = @mut ~[Option<TaskLocalElement>];

fn cleanup_task_local_map(map_ptr: *libc::c_void) {
    unsafe {
        assert!(!map_ptr.is_null());
        // Get and keep the single reference that was created at the
        // beginning.
        let _map: TaskLocalMap = cast::transmute(map_ptr);
        // All local_data will be destroyed along with the map.
    }
}

// Gets the map from the runtime. Lazily initialises if not done so already.
unsafe fn get_local_map(handle: Handle) -> TaskLocalMap {
    match handle {
        OldHandle(task) => get_task_local_map(task),
        NewHandle(local_storage) => get_newsched_local_map(local_storage)
    }
}

unsafe fn get_task_local_map(task: *rust_task) -> TaskLocalMap {

    extern fn cleanup_task_local_map_extern_cb(map_ptr: *libc::c_void) {
        cleanup_task_local_map(map_ptr);
    }

    // Relies on the runtime initialising the pointer to null.
    // Note: The map's box lives in TLS invisibly referenced once. Each time
    // we retrieve it for get/set, we make another reference, which get/set
    // drop when they finish. No "re-storing after modifying" is needed.
    let map_ptr = rt::rust_get_task_local_data(task);
    if map_ptr.is_null() {
        let map: TaskLocalMap = @mut ~[];
<<<<<<< HEAD
        rt::rust_set_task_local_data(task, cast::transmute(map));
        rt::rust_task_local_data_atexit(task, cleanup_task_local_map);
=======
        // Use reinterpret_cast -- transmute would take map away from us also.
        rt::rust_set_task_local_data(
            task, cast::transmute(map));
        rt::rust_task_local_data_atexit(task, cleanup_task_local_map_extern_cb);
>>>>>>> 6818e241
        // Also need to reference it an extra time to keep it for now.
        let nonmut = cast::transmute::<TaskLocalMap,
                                       @~[Option<TaskLocalElement>]>(map);
        cast::bump_box_refcount(nonmut);
        map
    } else {
        let map = cast::transmute(map_ptr);
        let nonmut = cast::transmute::<TaskLocalMap,
                                       @~[Option<TaskLocalElement>]>(map);
        cast::bump_box_refcount(nonmut);
        map
    }
}

<<<<<<< HEAD
unsafe fn key_to_key_value<T:Durable>(key: LocalDataKey<T>) -> *libc::c_void {
    // Keys are closures, which are (fnptr,envptr) pairs. Use fnptr.
    // Use reintepret_cast -- transmute would leak (forget) the closure.
    let pair: (*libc::c_void, *libc::c_void) = cast::transmute_copy(&key);
=======
unsafe fn get_newsched_local_map(local: *mut LocalStorage) -> TaskLocalMap {
    match &mut *local {
        &LocalStorage(map_ptr, Some(_)) => {
            assert!(map_ptr.is_not_null());
            let map = cast::transmute(map_ptr);
            let nonmut = cast::transmute::<TaskLocalMap,
            @~[Option<TaskLocalElement>]>(map);
            cast::bump_box_refcount(nonmut);
            return map;
        }
        &LocalStorage(ref mut map_ptr, ref mut at_exit) => {
            assert!((*map_ptr).is_null());
            let map: TaskLocalMap = @mut ~[];
            *map_ptr = cast::transmute(map);
            let at_exit_fn: ~fn(*libc::c_void) = |p|cleanup_task_local_map(p);
            *at_exit = Some(at_exit_fn);
            return map;
        }
    }
}

unsafe fn key_to_key_value<T:Durable>(
    key: LocalDataKey<T>) -> *libc::c_void {

    // Keys are closures, which are (fnptr,envptr) pairs. Use fnptr.
    // Use reintepret_cast -- transmute would leak (forget) the closure.
    let pair: (*libc::c_void, *libc::c_void) = cast::transmute(key);
>>>>>>> 6818e241
    pair.first()
}

// If returning Some(..), returns with @T with the map's reference. Careful!
unsafe fn local_data_lookup<T:Durable>(
    map: TaskLocalMap, key: LocalDataKey<T>)
    -> Option<(uint, *libc::c_void)> {

    let key_value = key_to_key_value(key);
    let map_pos = (*map).position(|entry|
        match *entry {
            Some((k,_,_)) => k == key_value,
            None => false
        }
    );
    do map_pos.map |index| {
        // .get() is guaranteed because of "None { false }" above.
        let (_, data_ptr, _) = (*map)[*index].get();
        (*index, data_ptr)
    }
}

unsafe fn local_get_helper<T:Durable>(
    handle: Handle, key: LocalDataKey<T>,
    do_pop: bool) -> Option<@T> {

    let map = get_local_map(handle);
    // Interpreturn our findings from the map
    do local_data_lookup(map, key).map |result| {
        // A reference count magically appears on 'data' out of thin air. It
        // was referenced in the local_data box, though, not here, so before
        // overwriting the local_data_box we need to give an extra reference.
        // We must also give an extra reference when not removing.
        let (index, data_ptr) = *result;
        let data: @T = cast::transmute(data_ptr);
        cast::bump_box_refcount(data);
        if do_pop {
            map[index] = None;
        }
        data
    }
}


pub unsafe fn local_pop<T:Durable>(
    handle: Handle,
    key: LocalDataKey<T>) -> Option<@T> {

    local_get_helper(handle, key, true)
}

pub unsafe fn local_get<T:Durable>(
    handle: Handle,
    key: LocalDataKey<T>) -> Option<@T> {

    local_get_helper(handle, key, false)
}

pub unsafe fn local_set<T:Durable>(
    handle: Handle, key: LocalDataKey<T>, data: @T) {

    let map = get_local_map(handle);
    // Store key+data as *voids. Data is invisibly referenced once; key isn't.
    let keyval = key_to_key_value(key);
    // We keep the data in two forms: one as an unsafe pointer, so we can get
    // it back by casting; another in an existential box, so the reference we
    // own on it can be dropped when the box is destroyed. The unsafe pointer
    // does not have a reference associated with it, so it may become invalid
    // when the box is destroyed.
    let data_ptr = *cast::transmute::<&@T, &*libc::c_void>(&data);
    let data_box = @data as @LocalData;
    // Construct new entry to store in the map.
    let new_entry = Some((keyval, data_ptr, data_box));
    // Find a place to put it.
    match local_data_lookup(map, key) {
        Some((index, _old_data_ptr)) => {
            // Key already had a value set, _old_data_ptr, whose reference
            // will get dropped when the local_data box is overwritten.
            map[index] = new_entry;
        }
        None => {
            // Find an empty slot. If not, grow the vector.
            match (*map).position(|x| x.is_none()) {
                Some(empty_index) => { map[empty_index] = new_entry; }
                None => { map.push(new_entry); }
            }
        }
    }
}

pub unsafe fn local_modify<T:Durable>(
    handle: Handle, key: LocalDataKey<T>,
    modify_fn: &fn(Option<@T>) -> Option<@T>) {

    // Could be more efficient by doing the lookup work, but this is easy.
    let newdata = modify_fn(local_pop(handle, key));
    if newdata.is_some() {
        local_set(handle, key, newdata.unwrap());
    }
}<|MERGE_RESOLUTION|>--- conflicted
+++ resolved
@@ -94,15 +94,8 @@
     let map_ptr = rt::rust_get_task_local_data(task);
     if map_ptr.is_null() {
         let map: TaskLocalMap = @mut ~[];
-<<<<<<< HEAD
         rt::rust_set_task_local_data(task, cast::transmute(map));
-        rt::rust_task_local_data_atexit(task, cleanup_task_local_map);
-=======
-        // Use reinterpret_cast -- transmute would take map away from us also.
-        rt::rust_set_task_local_data(
-            task, cast::transmute(map));
         rt::rust_task_local_data_atexit(task, cleanup_task_local_map_extern_cb);
->>>>>>> 6818e241
         // Also need to reference it an extra time to keep it for now.
         let nonmut = cast::transmute::<TaskLocalMap,
                                        @~[Option<TaskLocalElement>]>(map);
@@ -117,12 +110,6 @@
     }
 }
 
-<<<<<<< HEAD
-unsafe fn key_to_key_value<T:Durable>(key: LocalDataKey<T>) -> *libc::c_void {
-    // Keys are closures, which are (fnptr,envptr) pairs. Use fnptr.
-    // Use reintepret_cast -- transmute would leak (forget) the closure.
-    let pair: (*libc::c_void, *libc::c_void) = cast::transmute_copy(&key);
-=======
 unsafe fn get_newsched_local_map(local: *mut LocalStorage) -> TaskLocalMap {
     match &mut *local {
         &LocalStorage(map_ptr, Some(_)) => {
@@ -144,13 +131,10 @@
     }
 }
 
-unsafe fn key_to_key_value<T:Durable>(
-    key: LocalDataKey<T>) -> *libc::c_void {
-
+unsafe fn key_to_key_value<T:Durable>(key: LocalDataKey<T>) -> *libc::c_void {
     // Keys are closures, which are (fnptr,envptr) pairs. Use fnptr.
     // Use reintepret_cast -- transmute would leak (forget) the closure.
-    let pair: (*libc::c_void, *libc::c_void) = cast::transmute(key);
->>>>>>> 6818e241
+    let pair: (*libc::c_void, *libc::c_void) = cast::transmute_copy(&key);
     pair.first()
 }
 
