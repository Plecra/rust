// Copyright 2014 The Rust Project Developers. See the COPYRIGHT
// file at the top-level directory of this distribution and at
// http://rust-lang.org/COPYRIGHT.
//
// Licensed under the Apache License, Version 2.0 <LICENSE-APACHE or
// http://www.apache.org/licenses/LICENSE-2.0> or the MIT license
// <LICENSE-MIT or http://opensource.org/licenses/MIT>, at your
// option. This file may not be copied, modified, or distributed
// except according to those terms.

/// Entry point of thread panic, for details, see std::macros
#[macro_export]
#[allow_internal_unstable]
#[stable(feature = "core", since = "1.6.0")]
macro_rules! panic {
    () => (
        panic!("explicit panic")
    );
    ($msg:expr) => ({
        static _MSG_FILE_LINE: (&'static str, &'static str, u32) = ($msg, file!(), line!());
        $crate::panicking::panic(&_MSG_FILE_LINE)
    });
    ($fmt:expr, $($arg:tt)*) => ({
        // The leading _'s are to avoid dead code warnings if this is
        // used inside a dead function. Just `#[allow(dead_code)]` is
        // insufficient, since the user may have
        // `#[forbid(dead_code)]` and which cannot be overridden.
        static _FILE_LINE: (&'static str, u32) = (file!(), line!());
        $crate::panicking::panic_fmt(format_args!($fmt, $($arg)*), &_FILE_LINE)
    });
}

/// Ensure that a boolean expression is `true` at runtime.
///
/// This will invoke the [`panic!`] macro if the provided expression cannot be
/// evaluated to `true` at runtime.
///
/// # Uses
///
/// Assertions are always checked in both debug and release builds, and cannot
/// be disabled. See [`debug_assert!`] for assertions that are not enabled in
/// release builds by default.
///
/// Unsafe code relies on `assert!` to enforce run-time invariants that, if
/// violated could lead to unsafety.
///
/// Other use-cases of `assert!` include [testing] and enforcing run-time
/// invariants in safe code (whose violation cannot result in unsafety).
///
/// # Custom Messages
///
/// This macro has a second form, where a custom panic message can
/// be provided with or without arguments for formatting.
///
/// [`panic!`]: macro.panic.html
/// [`debug_assert!`]: macro.debug_assert.html
/// [testing]: ../book/first-edition/testing.html
///
/// # Examples
///
/// ```
/// // the panic message for these assertions is the stringified value of the
/// // expression given.
/// assert!(true);
///
/// fn some_computation() -> bool { true } // a very simple function
///
/// assert!(some_computation());
///
/// // assert with a custom message
/// let x = true;
/// assert!(x, "x wasn't true!");
///
/// let a = 3; let b = 27;
/// assert!(a + b == 30, "a = {}, b = {}", a, b);
/// ```
#[macro_export]
#[stable(feature = "rust1", since = "1.0.0")]
macro_rules! assert {
    ($cond:expr) => (
        if !$cond {
            panic!(concat!("assertion failed: ", stringify!($cond)))
        }
    );
    ($cond:expr, $($arg:tt)+) => (
        if !$cond {
            panic!($($arg)+)
        }
    );
}

/// Asserts that two expressions are equal to each other (using [`PartialEq`]).
///
/// On panic, this macro will print the values of the expressions with their
/// debug representations.
///
/// Like [`assert!`], this macro has a second form, where a custom
/// panic message can be provided.
///
/// [`PartialEq`]: cmp/trait.PartialEq.html
/// [`assert!`]: macro.assert.html
///
/// # Examples
///
/// ```
/// let a = 3;
/// let b = 1 + 2;
/// assert_eq!(a, b);
///
/// assert_eq!(a, b, "we are testing addition with {} and {}", a, b);
/// ```
#[macro_export]
#[stable(feature = "rust1", since = "1.0.0")]
macro_rules! assert_eq {
    ($left:expr, $right:expr) => ({
        match (&$left, &$right) {
            (left_val, right_val) => {
                if !(*left_val == *right_val) {
                    panic!(r#"assertion failed: `(left == right)`
  left: `{:?}`
 right: `{:?}`"#, left_val, right_val)
                }
            }
        }
    });
    ($left:expr, $right:expr, $($arg:tt)+) => ({
        match (&($left), &($right)) {
            (left_val, right_val) => {
                if !(*left_val == *right_val) {
                    panic!(r#"assertion failed: `(left == right)`
  left: `{:?}`
 right: `{:?}`: {}"#, left_val, right_val,
                           format_args!($($arg)+))
                }
            }
        }
    });
}

/// Asserts that two expressions are not equal to each other (using [`PartialEq`]).
///
/// On panic, this macro will print the values of the expressions with their
/// debug representations.
///
/// Like [`assert!`], this macro has a second form, where a custom
/// panic message can be provided.
///
/// [`PartialEq`]: cmp/trait.PartialEq.html
/// [`assert!`]: macro.assert.html
///
/// # Examples
///
/// ```
/// let a = 3;
/// let b = 2;
/// assert_ne!(a, b);
///
/// assert_ne!(a, b, "we are testing that the values are not equal");
/// ```
#[macro_export]
#[stable(feature = "assert_ne", since = "1.13.0")]
macro_rules! assert_ne {
    ($left:expr, $right:expr) => ({
        match (&$left, &$right) {
            (left_val, right_val) => {
                if *left_val == *right_val {
<<<<<<< HEAD
		    panic!(r#"assertion failed: `(left != right)`
=======
                    panic!(r#"assertion failed: `(left != right)`
>>>>>>> 0a078035
  left: `{:?}`
 right: `{:?}`"#, left_val, right_val)
                }
            }
        }
    });
    ($left:expr, $right:expr, $($arg:tt)+) => ({
        match (&($left), &($right)) {
            (left_val, right_val) => {
                if *left_val == *right_val {
<<<<<<< HEAD
                                        panic!(r#"assertion failed: `(left != right)`
=======
                    panic!(r#"assertion failed: `(left != right)`
>>>>>>> 0a078035
  left: `{:?}`
 right: `{:?}`: {}"#, left_val, right_val,
                           format_args!($($arg)+))
                }
            }
        }
    });
}

/// Ensure that a boolean expression is `true` at runtime.
///
/// This will invoke the [`panic!`] macro if the provided expression cannot be
/// evaluated to `true` at runtime.
///
/// Like [`assert!`], this macro also has a second version, where a custom panic
/// message can be provided.
///
/// # Uses
///
/// Unlike [`assert!`], `debug_assert!` statements are only enabled in non
/// optimized builds by default. An optimized build will omit all
/// `debug_assert!` statements unless `-C debug-assertions` is passed to the
/// compiler. This makes `debug_assert!` useful for checks that are too
/// expensive to be present in a release build but may be helpful during
/// development.
///
/// An unchecked assertion allows a program in an inconsistent state to keep
/// running, which might have unexpected consequences but does not introduce
/// unsafety as long as this only happens in safe code. The performance cost
/// of assertions, is however, not measurable in general. Replacing [`assert!`]
/// with `debug_assert!` is thus only encouraged after thorough profiling, and
/// more importantly, only in safe code!
///
/// [`panic!`]: macro.panic.html
/// [`assert!`]: macro.assert.html
///
/// # Examples
///
/// ```
/// // the panic message for these assertions is the stringified value of the
/// // expression given.
/// debug_assert!(true);
///
/// fn some_expensive_computation() -> bool { true } // a very simple function
/// debug_assert!(some_expensive_computation());
///
/// // assert with a custom message
/// let x = true;
/// debug_assert!(x, "x wasn't true!");
///
/// let a = 3; let b = 27;
/// debug_assert!(a + b == 30, "a = {}, b = {}", a, b);
/// ```
#[macro_export]
#[stable(feature = "rust1", since = "1.0.0")]
macro_rules! debug_assert {
    ($($arg:tt)*) => (if cfg!(debug_assertions) { assert!($($arg)*); })
}

/// Asserts that two expressions are equal to each other.
///
/// On panic, this macro will print the values of the expressions with their
/// debug representations.
///
/// Unlike `assert_eq!`, `debug_assert_eq!` statements are only enabled in non
/// optimized builds by default. An optimized build will omit all
/// `debug_assert_eq!` statements unless `-C debug-assertions` is passed to the
/// compiler. This makes `debug_assert_eq!` useful for checks that are too
/// expensive to be present in a release build but may be helpful during
/// development.
///
/// # Examples
///
/// ```
/// let a = 3;
/// let b = 1 + 2;
/// debug_assert_eq!(a, b);
/// ```
#[macro_export]
#[stable(feature = "rust1", since = "1.0.0")]
macro_rules! debug_assert_eq {
    ($($arg:tt)*) => (if cfg!(debug_assertions) { assert_eq!($($arg)*); })
}

/// Asserts that two expressions are not equal to each other.
///
/// On panic, this macro will print the values of the expressions with their
/// debug representations.
///
/// Unlike `assert_ne!`, `debug_assert_ne!` statements are only enabled in non
/// optimized builds by default. An optimized build will omit all
/// `debug_assert_ne!` statements unless `-C debug-assertions` is passed to the
/// compiler. This makes `debug_assert_ne!` useful for checks that are too
/// expensive to be present in a release build but may be helpful during
/// development.
///
/// # Examples
///
/// ```
/// let a = 3;
/// let b = 2;
/// debug_assert_ne!(a, b);
/// ```
#[macro_export]
#[stable(feature = "assert_ne", since = "1.13.0")]
macro_rules! debug_assert_ne {
    ($($arg:tt)*) => (if cfg!(debug_assertions) { assert_ne!($($arg)*); })
}

/// Helper macro for reducing boilerplate code for matching `Result` together
/// with converting downstream errors.
///
/// Prefer using `?` syntax to `try!`. `?` is built in to the language and is
/// more succinct than `try!`. It is the standard method for error propagation.
///
/// `try!` matches the given `Result`. In case of the `Ok` variant, the
/// expression has the value of the wrapped value.
///
/// In case of the `Err` variant, it retrieves the inner error. `try!` then
/// performs conversion using `From`. This provides automatic conversion
/// between specialized errors and more general ones. The resulting
/// error is then immediately returned.
///
/// Because of the early return, `try!` can only be used in functions that
/// return `Result`.
///
/// # Examples
///
/// ```
/// use std::io;
/// use std::fs::File;
/// use std::io::prelude::*;
///
/// enum MyError {
///     FileWriteError
/// }
///
/// impl From<io::Error> for MyError {
///     fn from(e: io::Error) -> MyError {
///         MyError::FileWriteError
///     }
/// }
///
/// fn write_to_file_using_try() -> Result<(), MyError> {
///     let mut file = try!(File::create("my_best_friends.txt"));
///     try!(file.write_all(b"This is a list of my best friends."));
///     println!("I wrote to the file");
///     Ok(())
/// }
/// // This is equivalent to:
/// fn write_to_file_using_match() -> Result<(), MyError> {
///     let mut file = try!(File::create("my_best_friends.txt"));
///     match file.write_all(b"This is a list of my best friends.") {
///         Ok(v) => v,
///         Err(e) => return Err(From::from(e)),
///     }
///     println!("I wrote to the file");
///     Ok(())
/// }
/// ```
#[macro_export]
#[stable(feature = "rust1", since = "1.0.0")]
macro_rules! try {
    ($expr:expr) => (match $expr {
        $crate::result::Result::Ok(val) => val,
        $crate::result::Result::Err(err) => {
            return $crate::result::Result::Err($crate::convert::From::from(err))
        }
    })
}

/// Write formatted data into a buffer
///
/// This macro accepts a format string, a list of arguments, and a 'writer'. Arguments will be
/// formatted according to the specified format string and the result will be passed to the writer.
/// The writer may be any value with a `write_fmt` method; generally this comes from an
/// implementation of either the [`std::fmt::Write`] or the [`std::io::Write`] trait. The macro
/// returns whatever the 'write_fmt' method returns; commonly a [`std::fmt::Result`], or an
/// [`io::Result`].
///
/// See [`std::fmt`] for more information on the format string syntax.
///
/// [`std::fmt`]: ../std/fmt/index.html
/// [`std::fmt::Write`]: ../std/fmt/trait.Write.html
/// [`std::io::Write`]: ../std/io/trait.Write.html
/// [`std::fmt::Result`]: ../std/fmt/type.Result.html
/// [`io::Result`]: ../std/io/type.Result.html
///
/// # Examples
///
/// ```
/// use std::io::Write;
///
/// let mut w = Vec::new();
/// write!(&mut w, "test").unwrap();
/// write!(&mut w, "formatted {}", "arguments").unwrap();
///
/// assert_eq!(w, b"testformatted arguments");
/// ```
///
/// A module can import both `std::fmt::Write` and `std::io::Write` and call `write!` on objects
/// implementing either, as objects do not typically implement both. However, the module must
/// import the traits qualified so their names do not conflict:
///
/// ```
/// use std::fmt::Write as FmtWrite;
/// use std::io::Write as IoWrite;
///
/// let mut s = String::new();
/// let mut v = Vec::new();
/// write!(&mut s, "{} {}", "abc", 123).unwrap(); // uses fmt::Write::write_fmt
/// write!(&mut v, "s = {:?}", s).unwrap(); // uses io::Write::write_fmt
/// assert_eq!(v, b"s = \"abc 123\"");
/// ```
#[macro_export]
#[stable(feature = "rust1", since = "1.0.0")]
macro_rules! write {
    ($dst:expr, $($arg:tt)*) => ($dst.write_fmt(format_args!($($arg)*)))
}

/// Write formatted data into a buffer, with a newline appended.
///
/// On all platforms, the newline is the LINE FEED character (`\n`/`U+000A`) alone
/// (no additional CARRIAGE RETURN (`\r`/`U+000D`).
///
/// For more information, see [`write!`]. For information on the format string syntax, see
/// [`std::fmt`].
///
/// [`write!`]: macro.write.html
/// [`std::fmt`]: ../std/fmt/index.html
///
///
/// # Examples
///
/// ```
/// use std::io::Write;
///
/// let mut w = Vec::new();
/// writeln!(&mut w).unwrap();
/// writeln!(&mut w, "test").unwrap();
/// writeln!(&mut w, "formatted {}", "arguments").unwrap();
///
/// assert_eq!(&w[..], "\ntest\nformatted arguments\n".as_bytes());
/// ```
///
/// A module can import both `std::fmt::Write` and `std::io::Write` and call `write!` on objects
/// implementing either, as objects do not typically implement both. However, the module must
/// import the traits qualified so their names do not conflict:
///
/// ```
/// use std::fmt::Write as FmtWrite;
/// use std::io::Write as IoWrite;
///
/// let mut s = String::new();
/// let mut v = Vec::new();
/// writeln!(&mut s, "{} {}", "abc", 123).unwrap(); // uses fmt::Write::write_fmt
/// writeln!(&mut v, "s = {:?}", s).unwrap(); // uses io::Write::write_fmt
/// assert_eq!(v, b"s = \"abc 123\\n\"\n");
/// ```
#[macro_export]
#[stable(feature = "rust1", since = "1.0.0")]
macro_rules! writeln {
    ($dst:expr) => (
        write!($dst, "\n")
    );
    ($dst:expr, $fmt:expr) => (
        write!($dst, concat!($fmt, "\n"))
    );
    ($dst:expr, $fmt:expr, $($arg:tt)*) => (
        write!($dst, concat!($fmt, "\n"), $($arg)*)
    );
}

/// A utility macro for indicating unreachable code.
///
/// This is useful any time that the compiler can't determine that some code is unreachable. For
/// example:
///
/// * Match arms with guard conditions.
/// * Loops that dynamically terminate.
/// * Iterators that dynamically terminate.
///
/// # Panics
///
/// This will always panic.
///
/// # Examples
///
/// Match arms:
///
/// ```
/// # #[allow(dead_code)]
/// fn foo(x: Option<i32>) {
///     match x {
///         Some(n) if n >= 0 => println!("Some(Non-negative)"),
///         Some(n) if n <  0 => println!("Some(Negative)"),
///         Some(_)           => unreachable!(), // compile error if commented out
///         None              => println!("None")
///     }
/// }
/// ```
///
/// Iterators:
///
/// ```
/// # #[allow(dead_code)]
/// fn divide_by_three(x: u32) -> u32 { // one of the poorest implementations of x/3
///     for i in 0.. {
///         if 3*i < i { panic!("u32 overflow"); }
///         if x < 3*i { return i-1; }
///     }
///     unreachable!();
/// }
/// ```
#[macro_export]
#[stable(feature = "rust1", since = "1.0.0")]
macro_rules! unreachable {
    () => ({
        panic!("internal error: entered unreachable code")
    });
    ($msg:expr) => ({
        unreachable!("{}", $msg)
    });
    ($fmt:expr, $($arg:tt)*) => ({
        panic!(concat!("internal error: entered unreachable code: ", $fmt), $($arg)*)
    });
}

/// A standardized placeholder for marking unfinished code. It panics with the
/// message `"not yet implemented"` when executed.
///
/// This can be useful if you are prototyping and are just looking to have your
/// code typecheck, or if you're implementing a trait that requires multiple
/// methods, and you're only planning on using one of them.
///
/// # Examples
///
/// Here's an example of some in-progress code. We have a trait `Foo`:
///
/// ```
/// trait Foo {
///     fn bar(&self);
///     fn baz(&self);
/// }
/// ```
///
/// We want to implement `Foo` on one of our types, but we also want to work on
/// just `bar()` first. In order for our code to compile, we need to implement
/// `baz()`, so we can use `unimplemented!`:
///
/// ```
/// # trait Foo {
/// #     fn bar(&self);
/// #     fn baz(&self);
/// # }
/// struct MyStruct;
///
/// impl Foo for MyStruct {
///     fn bar(&self) {
///         // implementation goes here
///     }
///
///     fn baz(&self) {
///         // let's not worry about implementing baz() for now
///         unimplemented!();
///     }
/// }
///
/// fn main() {
///     let s = MyStruct;
///     s.bar();
///
///     // we aren't even using baz() yet, so this is fine.
/// }
/// ```
#[macro_export]
#[stable(feature = "rust1", since = "1.0.0")]
macro_rules! unimplemented {
    () => (panic!("not yet implemented"));
    ($($arg:tt)+) => (panic!("not yet implemented: {}", format_args!($($arg)*)));
}

/// Built-in macros to the compiler itself.
///
/// These macros do not have any corresponding definition with a `macro_rules!`
/// macro, but are documented here. Their implementations can be found hardcoded
/// into libsyntax itself.
///
/// For more information, see documentation for `std`'s macros.
mod builtin {
    /// The core macro for formatted string creation & output.
    ///
    /// For more information, see the documentation for [`std::format_args!`].
    ///
    /// [`std::format_args!`]: ../std/macro.format_args.html
    #[stable(feature = "rust1", since = "1.0.0")]
    #[macro_export]
    #[cfg(dox)]
    macro_rules! format_args { ($fmt:expr, $($args:tt)*) => ({
        /* compiler built-in */
    }) }

    /// Inspect an environment variable at compile time.
    ///
    /// For more information, see the documentation for [`std::env!`].
    ///
    /// [`std::env!`]: ../std/macro.env.html
    #[stable(feature = "rust1", since = "1.0.0")]
    #[macro_export]
    #[cfg(dox)]
    macro_rules! env { ($name:expr) => ({ /* compiler built-in */ }) }

    /// Optionally inspect an environment variable at compile time.
    ///
    /// For more information, see the documentation for [`std::option_env!`].
    ///
    /// [`std::option_env!`]: ../std/macro.option_env.html
    #[stable(feature = "rust1", since = "1.0.0")]
    #[macro_export]
    #[cfg(dox)]
    macro_rules! option_env { ($name:expr) => ({ /* compiler built-in */ }) }

    /// Concatenate identifiers into one identifier.
    ///
    /// For more information, see the documentation for [`std::concat_idents!`].
    ///
    /// [`std::concat_idents!`]: ../std/macro.concat_idents.html
    #[unstable(feature = "concat_idents_macro", issue = "29599")]
    #[macro_export]
    #[cfg(dox)]
    macro_rules! concat_idents {
        ($($e:ident),*) => ({ /* compiler built-in */ })
    }

    /// Concatenates literals into a static string slice.
    ///
    /// For more information, see the documentation for [`std::concat!`].
    ///
    /// [`std::concat!`]: ../std/macro.concat.html
    #[stable(feature = "rust1", since = "1.0.0")]
    #[macro_export]
    #[cfg(dox)]
    macro_rules! concat { ($($e:expr),*) => ({ /* compiler built-in */ }) }

    /// A macro which expands to the line number on which it was invoked.
    ///
    /// For more information, see the documentation for [`std::line!`].
    ///
    /// [`std::line!`]: ../std/macro.line.html
    #[stable(feature = "rust1", since = "1.0.0")]
    #[macro_export]
    #[cfg(dox)]
    macro_rules! line { () => ({ /* compiler built-in */ }) }

    /// A macro which expands to the column number on which it was invoked.
    ///
    /// For more information, see the documentation for [`std::column!`].
    ///
    /// [`std::column!`]: ../std/macro.column.html
    #[stable(feature = "rust1", since = "1.0.0")]
    #[macro_export]
    #[cfg(dox)]
    macro_rules! column { () => ({ /* compiler built-in */ }) }

    /// A macro which expands to the file name from which it was invoked.
    ///
    /// For more information, see the documentation for [`std::file!`].
    ///
    /// [`std::file!`]: ../std/macro.file.html
    #[stable(feature = "rust1", since = "1.0.0")]
    #[macro_export]
    #[cfg(dox)]
    macro_rules! file { () => ({ /* compiler built-in */ }) }

    /// A macro which stringifies its argument.
    ///
    /// For more information, see the documentation for [`std::stringify!`].
    ///
    /// [`std::stringify!`]: ../std/macro.stringify.html
    #[stable(feature = "rust1", since = "1.0.0")]
    #[macro_export]
    #[cfg(dox)]
    macro_rules! stringify { ($t:tt) => ({ /* compiler built-in */ }) }

    /// Includes a utf8-encoded file as a string.
    ///
    /// For more information, see the documentation for [`std::include_str!`].
    ///
    /// [`std::include_str!`]: ../std/macro.include_str.html
    #[stable(feature = "rust1", since = "1.0.0")]
    #[macro_export]
    #[cfg(dox)]
    macro_rules! include_str { ($file:expr) => ({ /* compiler built-in */ }) }

    /// Includes a file as a reference to a byte array.
    ///
    /// For more information, see the documentation for [`std::include_bytes!`].
    ///
    /// [`std::include_bytes!`]: ../std/macro.include_bytes.html
    #[stable(feature = "rust1", since = "1.0.0")]
    #[macro_export]
    #[cfg(dox)]
    macro_rules! include_bytes { ($file:expr) => ({ /* compiler built-in */ }) }

    /// Expands to a string that represents the current module path.
    ///
    /// For more information, see the documentation for [`std::module_path!`].
    ///
    /// [`std::module_path!`]: ../std/macro.module_path.html
    #[stable(feature = "rust1", since = "1.0.0")]
    #[macro_export]
    #[cfg(dox)]
    macro_rules! module_path { () => ({ /* compiler built-in */ }) }

    /// Boolean evaluation of configuration flags.
    ///
    /// For more information, see the documentation for [`std::cfg!`].
    ///
    /// [`std::cfg!`]: ../std/macro.cfg.html
    #[stable(feature = "rust1", since = "1.0.0")]
    #[macro_export]
    #[cfg(dox)]
    macro_rules! cfg { ($($cfg:tt)*) => ({ /* compiler built-in */ }) }

    /// Parse a file as an expression or an item according to the context.
    ///
    /// For more information, see the documentation for [`std::include!`].
    ///
    /// [`std::include!`]: ../std/macro.include.html
    #[stable(feature = "rust1", since = "1.0.0")]
    #[macro_export]
    #[cfg(dox)]
    macro_rules! include { ($file:expr) => ({ /* compiler built-in */ }) }
}<|MERGE_RESOLUTION|>--- conflicted
+++ resolved
@@ -164,11 +164,7 @@
         match (&$left, &$right) {
             (left_val, right_val) => {
                 if *left_val == *right_val {
-<<<<<<< HEAD
-		    panic!(r#"assertion failed: `(left != right)`
-=======
                     panic!(r#"assertion failed: `(left != right)`
->>>>>>> 0a078035
   left: `{:?}`
  right: `{:?}`"#, left_val, right_val)
                 }
@@ -179,11 +175,7 @@
         match (&($left), &($right)) {
             (left_val, right_val) => {
                 if *left_val == *right_val {
-<<<<<<< HEAD
-                                        panic!(r#"assertion failed: `(left != right)`
-=======
                     panic!(r#"assertion failed: `(left != right)`
->>>>>>> 0a078035
   left: `{:?}`
  right: `{:?}`: {}"#, left_val, right_val,
                            format_args!($($arg)+))
